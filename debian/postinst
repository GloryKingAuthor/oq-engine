--- conflicted
+++ resolved
@@ -54,10 +54,6 @@
 
 HDIR=/usr/share/openquake/engine
 mkdir -p $HDIR
-<<<<<<< HEAD
-
-=======
->>>>>>> f35a7ceb
 chown -R $USER.$USER $HDIR
 
 # create logs directory
