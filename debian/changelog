--- conflicted
+++ resolved
@@ -1,9 +1,6 @@
   [Michele Simionato]
-<<<<<<< HEAD
   * The performance info has been moved fully in the datastore
-=======
   * Saved one loss table per realization in the datastore
->>>>>>> 92e568c8
   * Removed a spurious comma from the rupture tag
   * Removed the epsilon_sampling feature from event_based_risk
 
