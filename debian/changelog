  [Michele Simionato]
<<<<<<< HEAD
  * Used exponential notation with 5 decimal digits in most exported XML files
=======
  * Refactored the sampling mechanics in the event based calculators
  * The event_based_risk calculator infers the minimum intensity of the GMFs
    from the vulnerability functions (if not specified in the job.ini)
>>>>>>> 13f2bc67
  * Fixed the `avg_losses-stats`: they were not generated in absence of
    loss curves
  * Added a command `oq-lite info --exports`
  * Added filtering on the mininum intensity also in the event based
    hazard calculator and improved the performance and memory occupation
  * Added a view displaying the calculation times by source typology
  * Fixed the test of GMPETable after the correction in hazardlib
  * Optimized the saving of the asset loss table
  * Fixed a bug with indices over the minimum IML when computing the loss
    ratios
  * Optimized the case of multiple assets of the same taxonomy on the
    same point and introduced a datastore view `assets_by_site`
  * Fixed HDF5 segmentation faults in the tests for Ubuntu 16.04

  [Daniele Viganò]
  * Added support for Ubuntu 16.04 (xenial) packages

  [Michele Simionato]
  * Optimized the case when the epsilons are not required, i.e. all the
    covariance coefficients are zero in the vulnerability functions
  * Added another test for event based risk (`case_miriam`)
  * Revisited the distribution mechanism and refined the weight of the
    ruptures in the event based calculators to avoid generating slow tasks
  * Added an automatic help for the subcommands of oq-lite and managed
    --version correctly
  * The event based risk calculator now use different seeds for different
    realizations; also, the performance has been substantially improved
  * Improved the .rst reports with data transfer information

  [Matteo Nastasi]
  * Backport of libhdf5 and h5py for ubuntu 'precise' serie

  [Michele Simionato]
  * Introduced filtering on the minimum intensity of the ground shaking
  * Solved the issue of serializing large SES collections, over the HDF5 limit
  * The loss maps and curves XML exporters now export the coordinates
    of the assets, not the coordinates of the closest hazard site
  * Stored the job.ini parameters into a table in the datastore
  * Added a check on the IMTs coming from the risk models
  * Changed the aggregate loss table exporter to export the event tags,
    not the event IDs
  * Fixed a bug with the CSV export of the ground motion fields
  * Fixed a bug with the export of UHS curves with `--exports=xml`
  * Reduced substantially the data transfer and the memory occupation
    for event based calculations with a large number of assets: we
    can run the California exposure with half million assets now
  * Fixed a bug in the SESCollection exporter
  * Changed the asset<->epsilons association: before for a given taxonomy the
    assets were ordered by `asset_ref`, now they are ordered by `id`. This
    has a minor impact on the numbers sensitive to the epsilons, akin to a
    change of seeds
  * Added a test on the ordering of the epsilons
  * Accepted `.` and `|` as valid characters for source IDs
  * Changed the GMF calculator to use a single seed per unique rupture
  * Change the SESCollection exporter: now a single file is exported, before
    we were exporting one file per source model path per tectonic region model
  * Changed the event based calculators to avoid duplicating ruptures
    occurring more than once
  * Changed the risk calculators to work in blocks of assets on the same site
  * Made it possible to set different integration distances for different
    tectonic region types
  * Optimized the aggregation by asset in the event based risk calculator
  * Reporting the source_id when the filtering fails

python-oq-risklib (0.12.1-0~precise01) precise; urgency=low

  [Michele Simionato]
  * Improved the validation of NRML files

 -- Matteo Nastasi (GEM Foundation) <nastasi@openquake.org>  Thu, 17 Mar 2016 14:29:04 +0100

python-oq-risklib (0.12.0-0~precise01) precise; urgency=low

  [Michele Simionato]
  * Reduced the data transfer for the average losses by a factor of 2
    insured_losses is false in the event based risk calculator
  * Fixed the uniform hazard spectra CSV export and used a more consistent
    format
  * Fixed a 32 bit/64 bit casting error for risk computations with a site model
    starting from a non-empty datastore
  * Discriminate the case of a missing datastore from the case of having no
    permission to access it
  * Saved half the space in absence of insured_losses in the event based risk
    calculator
  * Rewritten the CSV exporters for dmg_by_asset, dmg_by_taxo and dmg_total
  * Added CSV exporters for the ground motion fields
  * Stored `time_events` and `CostCalculator` in the datastore as arrays
  * Made possible to generate the report even for descriptions with
    non-ASCII characters
  * Added a tag `riskInvestigationTime` to the exported loss maps and curves
  * Made customizable the header of CSV files

 -- Matteo Nastasi (GEM Foundation) <nastasi@openquake.org>  Wed, 02 Mar 2016 14:10:06 +0100

python-oq-risklib (0.11.0-0~precise01) precise; urgency=low

  [Daniele Viganò, Matteo Nastasi]
  * Updates Copyrights to 2016 and uniformized headers

  [Michele Simionato]
  * Raised an error early if there is a PoE=1 for classical damage
    calculations
  * Introduced a cutoff for minIML=0 in continuous fragility functions
  * Fixed the `ses_ratio` when the number of samples is greater than 1
  * Changed the order of the arguments in the commands `oq-lite show` and
    `oq-lite export`
  * Fixed a subtle bug: now the epsilons are correctly associated to the
    assets because `asset.idx` is correctly set
  * Removed the `assets_by_site` pickled array from the datastore
  * Fixed the XML exporters for loss maps/curves mean and quantiles
  * Now it is possible to override (most) configuration parameters with the
    command `oq-lite run --param NAME1=VALUE1 NAME2=VALUE2 ...`
  * Enhanced the reports generated by `oq-lite info --report` and
    `oq-lite show fullreport`
  * Made the check on the costs more forgiving for damage calculators
  * Optimized the source model parsing
  * Serialized in HDF5 format the CompositionInfo object
  * Fixed the initial accumulator in the EventBasedRuptureCalculator

  [Anirudh Rao]
  * Removed the extra ScenarioDamage demo
  * Removed unused parameters from the risk demo job files
    (including `asset_hazard_distance` and `intensity_measure_types`)

  [Graeme Weatherill]
  * Incorporated ArbitraryMFD and YoungsCoppersmithMFD into the supported
    MFDs

  [Michele Simionato]
  * Added a validation on the IMT for fragility functions in NRML 0.5 format
  * Fixed an ordering bug in `get_scenario_from_nrml`
  * Saved the site collection and the risk models in HDF5 format
  * Renamed `fatalities` to `occupants` to be consistent with the
    convention on the file names of the risk models
  * Introduced a serialization protocol to save objects in the datastore

  [Matteo Nastasi]
  * Added framework to run bash scripts tests and collect associated
    xunit report
  * Used the python-prctl library to automatically kill processes when
    the parent dies unexpectedly (linux-only)

  [Michele Simionato]
  * Unified the calculators classical and classical_tiling
  * The epsilon_matrix is not saved anymore
  * Source filtering is now on demand, depending on the parameter
    `filter_sources`.
  * Refactored the source filtering/splitting mechanism and improved
    substantially the classical_tiling calculator
  * Managed correctly the case of vulnerability functions with a different
    number of loss ratios
  * Now the flag `individual_curves` is honored for aggregate curves
    in the event based risk calculator
  * Fixed a bug breaking the compution of statistics of aggregate curves
    with insured losses
  * Added a validation on the cost type in the exposure
  * Added a validation for missing region_grid_spacing
  * Added a cross validation for the `time_event` parameter
  * Added a validation for empty descriptions in fragility models
  * Changed the classical_tiling calculator to split the heavy sources first
  * Fixed the GMPETable GSIM and added an end-to-end test for it
  * Changed the management of the seeds in the event based calculator:
    now we generate a seed per each rupture
  * Worked around a bug in h5py.Group.visitems in Ubuntu 12.04
  * Reduced the precision of the site mesh to 32 bits
  * The source model logic tree parser supports NRML 0.5
  * Reduced the precision of the scenario_damage outputs to 32 bits
  * Added an XML exporter for the UHS curves
  * Rewritten the classical_tiling calculator in oq-lite
  * Fixed a bug when exporting the hazard curves in presence of quantiles/means
  * Improved the header of the exported CSV files, to make it QGIS-friendly
  * Fixed a bug in the avg_losses for the event based risk calculator
  * Keep exporting files, even if they are empty
  * Exported information about the realizations into a csv file
  * Ported the disaggregation calculator to oq-lite
  * Added IMT information in the hazard curve XML exporter
  * Fixed a small bug in classical_damage for steps_per_interval = 1

 -- Matteo Nastasi (GEM Foundation) <nastasi@openquake.org>  Mon, 15 Feb 2016 11:04:31 +0100

python-oq-risklib (0.10.0-0~precise01) precise; urgency=low

  [Michele Simionato]
  * Ported the classical_bcr calculator to oq-lite
  * Added a check on the uniform_hazard_spectra parameter depending on the IMTs
  * Fixed a sorting error in the CSV exporters by asset
  * Fully ported the classical_risk calculator to oq-lite
  * Removed the (unused and experimental) loss fractions functionality from
    the classical_risk calculator
  * Added a check for the case of no assets within the region
  * Fixed the check for missing taxonomies in the risk model
  * Added `--profile` flag to oq-lite run
  * The performance info has been moved fully in the datastore
  * Saved one loss table per realization in the datastore
  * Fixed a bug in the oq-lite exporter of the hazard maps
  * Removed a spurious comma from the rupture tag
  * Removed the epsilon_sampling feature from event_based_risk

 -- Matteo Nastasi (GEM Foundation) <nastasi@openquake.org>  Mon, 14 Dec 2015 10:12:22 +0100

python-oq-risklib (0.9.0-0~precise01) precise; urgency=low

  [Graeme Weatherill]
  * Added fault geometry epistemic uncertainties to the source model logic tree

  [Michele Simionato]
  * Fixed the `oq-lite show --rlzs` command
  * Fixed a minor bug in the source writer for nodalPlane nodes
  * Added an attribute `discretization` to `areaGeometry` nodes
  * Added a command oq-lite show_attrs to display the attributes of a HDF5
    dataset
  * Added flags `asset_loss_table` (default False) and `avg_losses`
    (default True) to build the event loss table and the average losses
    per asset respectively
  * Added a check on the cost types read from the exposure

  [Matteo Nastasi]
  * Demos moved to /usr/share/openquake/risklib

  [Michele Simionato]
  * Added outputs `agg_curve-rlzs` and `agg_curve-stats` in the HDF5 file
  * Changed the storage of the event based risk outputs in the HDF5 file
  * Added a consistency check between the risk model keys in the job.ini and
    the risk model files
  * Scenario Risk and Scenario Damage calculators can work with a single
    configuration file now
  * When computing insured losses for an exposure without deductible and
    insuredLimit, raise an error early
  * Improved the export names of the oq-lite calculators
  * Updated all the risk demos
  * Changed the EventBasedRisk demo to produce loss curves
  * Fixed a bug with the error management: now a critical error in the
    the pre-calculation stops the whole computation and there is a single
    traceback
  * Improved the memory consumption and data transfer of the event_based_risk
    calculator
  * All data of a computation are now stored in a single calc_XXX.hdf5 file
  * The ProbabilisticEventBased risk demo works with a single job.ini
  * Added support for NRML 0.5 for fragility functions and deprecated NRML 0.4
  * Added a ConsequenceModel parser and implemented the calculation of
    consequences in the scenario_damage calculator

  [Matteo Nastasi]
  * Imposed version for python-h5py dependency, Ubuntu 12.04 will use
    backported version from GEM repository

  [Michele Simionato]
  * Added a test for a bug of h5py version 2.0.1
  * Added a check for specific_assets not in the exposure
  * Added XML exports for the hazard curves
  * Enhanced the .rst report with info about the exposure and the source model
  * Changed the PerformanceMonitor to write only on the controller
  * Introduced HDF5 outputs for the scenario_risk calculator
  * Introduced HDF5 outputs for the scenario_damage calculator
  * Added the ability to read scenario NRML files
  * Silenced an ElementTree warning
  * Added a test with multiple assets on the same site
  * Improved the error message for invalid exposures
  * Fixed a few tests on Windows

 -- Matteo Nastasi (GEM Foundation) <nastasi@openquake.org>  Tue, 17 Nov 2015 10:57:39 +0100

python-oq-risklib (0.8.0-0~precise01) precise; urgency=low

  [Michele Simionato]
  * Added a --pdb flag
  * Added validation to the source IDs
  * It is now possible to pass arguments to the GSIMs in the logic tree file
  * Added data transfer information to the CSV reports
  * Fixed several bugs in the ebr calculator
  * The composite source model is saved in the HDF5 file
  * Added a command 'oq-lite info --report job.ini' to produce a report
    on a calculation without running it
  * Negative calculations IDs are recognized in the oq-lite commands
  * The GMFs are saved in the HDF5 file
  * Added vulnerability functions with Probability Mass Function
  * oq-lite has now a 'reduce' command to reduce large computations
  * The epsilon_matrix is now saved in HDF5 format
  * Fixed a bug in apply_reduce when the first argument is a numpy array
  * Added a functionality 'write_source_model' to serialize sources in XML

 -- Matteo Nastasi (GEM Foundation) <nastasi@openquake.org>  Wed, 23 Sep 2015 15:17:28 +0200

python-oq-risklib (0.7.2-0~precise01) precise; urgency=low

  [Matteo Nastasi]
  * Packaging system improvement

  [Michele Simionato]
  * Fixed an ordering bug in the GSIM logic tree

 -- Matteo Nastasi (GEM Foundation) <nastasi@openquake.org>  Fri, 05 Jun 2015 11:55:09 +0200

python-oq-risklib (0.7.1-0~precise01) precise; urgency=low

  [Michele Simionato]
  * Fixed an export bug in the scenario_damage calculator: now the case of
    multiple assets on the same location is treated correctly

 -- Matteo Nastasi (GEM Foundation) <nastasi@openquake.org>  Wed, 20 May 2015 09:58:07 +0200

python-oq-risklib (0.7.0-1~precise01) precise; urgency=low

  [Matteo Nastasi, Daniele Viganò]
  * Fixed dependencies version management

 -- Matteo Nastasi (GEM Foundation) <nastasi@openquake.org>  Thu, 07 May 2015 13:56:09 +0200

python-oq-risklib (0.7.0-0~precise01) precise; urgency=low

  [Matteo Nastasi, Daniele Viganò]
  * Add binary package support for both Ubuntu 12.04 (Precise)
    and Ubuntu 14.04 (Trusty)

  [Michele Simionato]
  * Added a check on invalid IMTs when using the JB2009 correlation model
  * Made sure that the site collection is ordered by (lon, lat) in all cases
  * Extended the scenario calculators so that they can manage multiple GSIMs
    at the same time
  * Ported the event_based calculator to oq-lite (except disaggregation)
  * Introduced a DataStore class to save either generic pickled objects or
    numpy arrays; if installed, it can use the h5py library
  * Added defaults to the parameters in job.ini
  * Extended the 'oq-lite info' command to plot some useful informations
    about the source model
  * Ported the classical_risk calculator to oq-lite
  * Added an 'oq-lite pick_rlzs' command to display the distance of the
    hazard curves from the mean, by using the RMSEP distance
  * Ported the scenario_risk calculator to oq-lite
  * Added a check to forbid exposures with an asset number=0
  * In the tests you can compare for equality files containing numbers, possibly
    ignoring the last digits
  * Increased the number of SES generated by the demo
    ProbabilisticEventBased from 10 to 200
  * For the event based calculator, print the site index where the discrepancy
    with the classical hazard curves is greater
  * Now the engine is able to gunzip transparently the logic tree files too
  * Added a convergency test for the hazard curves generated by the event
    based calculator when the number of samples is high
  * Added a script to reduce large source models and large exposure models
  * Fixed a bug in the NRML writer for nodes with value=0
  * Added a 'plot' command to oq-lite

 -- Matteo Nastasi (GEM Foundation) <nastasi@openquake.org>  Thu, 07 May 2015 10:51:21 +0200

python-oq-risklib (0.6.0-1) precise; urgency=low

  [Matteo Nastasi]
  * Wrong oq-hazardlib version dependency fixed

 -- Matteo Nastasi (GEM Foundation) <nastasi@openquake.org>  Fri, 27 Feb 2015 11:54:22 +0100

python-oq-risklib (0.6.0-0) precise; urgency=low

  [Michele Simionato]
  * Changed the event based risk demo to use fully the specific assets feature
  * Implemented export of SESCollections
  * Classical tiling calculator in oq-lite
  * Raise an error if there are assets missing the number attribute
  * Added a prefilter flag
  * Moved the management of zipfiles into oq-lite
  * Export lon and lat in the hazard curves
  * Simplified the management of GMPE logic tree realizations
  * Towards supporting Ubuntu 14.04
  * Fixed error when minIML|maxIML are missing in the fragility model
  * Ported the generation of UHS curves into risklib
  * Better error message for duplicated IMLs
  * Implemented hazard map export in oq-lite
  * Create the export_dir if possible
  * Moved the demos inside oq-risklib
  * Now sites can be extracted from the site_model.xml file
  * Fixed the oversampling bug
  * Added a warning in case of oversampling
  * Provided a user-friendly string representation of the class RlzsAssoc
  * Added classical damage QA tests
  * Add a test case for sampling two source models of different weight
  * Implemented classical damage calculator
  * Moved hazard maps and mean and quantile functions from the engine into risklib
  * Added a check for duplicated branchset IDs
  * If export_dir is not given, save on $HOME

 -- Matteo Nastasi (GEM Foundation) <nastasi@openquake.org>  Wed, 25 Feb 2015 17:04:04 +0100

python-oq-risklib (0.5.1-0) precise; urgency=low

  * consistency in version management between debian/ubuntu package and
    library from git sources

 -- Matteo Nastasi (GEM Foundation) <nastasi@openquake.org>  Thu, 18 Dec 2014 15:42:53 +0100

python-oq-risklib (0.5.0-1) precise; urgency=low

  * Fixed version in the documentation
  * Removed an incorrect warning
  * Scenario damage tests
  * Added a DamageWriter class and the expected outputs for the ScenarioDamage
    QA tests
  * Improve the error message when the user sets the wrong calculation_mode
  * Moved get_realizations from the engine into commonlib
  * Added more validation to dictionaries
  * Added a new parameter complex_fault_mesh_spacing
  * Ported the scenario tests to oq-lite
  * Added a get_params utility
  * Simplified the monitoring
  * Add the QA tests data removed from the engine
  * Added a forgotten .rst file
  * Use shallow-clone to improve CI builds speed
  * Fix documentation
  * Merged commonlib inside risklib
  * Move the calculation of input/output weights into commonlib
  * The export_dir is now always given
  * Small fixes to commonlib
  * Better error message for regions that cannot be discretized
  * Fixed precision
  * Add a facility to read source models in commonlib
  * Add an hard limit to check_mem_usage()
  * Fixed test_different_levels_ok
  * Removed an excessive validation
  * Added a validation is_valid_hazard_curves
  * Reverted the check on duplicated vulnerabilitySetID
  * Improved the validation of vulnerability models
  * Examples, tests and notebook for the feature of oq-lite
  * Some refactoring of the classes RiskModel and RiskInput
  * Basic support for risk calculators in commonlib
  * Building the documentation of risklib and some refactoring
  * Build the documentation of commonlib
  * Support of the oq-lite command-line tool
  * Converting the region_constraint into a WKT polygon in commonlib, not in
    the engine
  * Fixed a subtle ImportError
  * Added a forgotten file
  * Support for the simplification of the risk calculators
  * Rewritten the RiskModel class and refactored the Workflow classes
  * Loss per event per asset
  * Dependency check
  * Updated version of risklib
  * Merged nrmllib inside commonlib
  * Added get_exposure and some refactoring
  * Changed the RiskModel API
  * The investigationTime attribute is optional
  * Use the new validation mechanism for vulnerability/fragility functions
  * Reflected the change in risklib
  * Fixed typo in an error message
  * reversed edges to make complex surface comply with Aki & Richards conven...
  * Moved the node context manager to the node library
  * Better debugging representation of a node
  * The maximum_distance must be mandatory in all hazard calculators
  * Restored the NrmlHazardlibConverter
  * Used PlanarSurface.from_corner_points
  * Improved the validation on PMF
  * Added a generic SourceConverter class for all sources, including the
    NonParametric ones
  * Added a lazy function read_nodes
  * Added a "node_factory" validation facility to the node library
  * Rewritten the openquake validation mechanism; now it is done in commonlib
  * Support validation code for the engine
  * Added a few validation functions
  * Added a validation on the GSIM name
  * Added MeanLossTestCase and some comments/docstrings
  * Small improvements
  * Logging the size of received data, to assess the stress on rabbitmq
  * Parallel filtering
  * Fixed the branch ordering
  * Ordering the sources after splitting-filtering them
  * Added an EpsilonProvider class
  * Introduced get_epsilons
  * Improved the splitting mechanism
  * Fix an ordering on the exported GMF
  * Moved parse_config from the engine to commonlib
  * Given a proper ordering to BranchTuples
  * Decoupled the sampling logic from the GsimLogicTree class
  * Get more information about the number of realizations in full enumeration
  * Small refactoring of the block-splitting routines
  * Fixed the sampling in GsimLogicTree
  * Small changes to support the refactoring on the engine side
  * packager.sh: missing update fixed
  * Risk loaders
  * Added a property .imts to the RiskModel class
  * The rupture seed is now visible in the XML file
  * Made explicit the dependence from the getters
  * GMPE logic tree fix
  * Many improvements to make the SourceCollector more usable from the
    command-line
  * Fix for the case of empty SES
  * Add a debug flag to enable set -x in packager.sh
  * Improved the SourceCollector
  * Fix gmf duplication
  * Removed logictree.enumerate_paths
  * Moved modules to manage sources and logic trees from the engine
  * Minor refactoring of scientific.scenario_damage
  * Reflected the API change in risklib
  * Refactoring of risklib needed to solve the problem of the block size
    dependence
  * Remove CalculationUnit
  * Removed some useless code from risklib
  * Fix branch var to be compliant within the new CI git plugin
  * Updates Copyright to 2014
  * rupture_to_element facility
  * Ci devtest
  * Renamed common->commonlib
  * Add setup.py
  * Improved validation and some cleanup
  * Decouple the gsim logic tree from the SES output and remove dead code
  * Moved the tests directory inside the package
  * Refactored the conversion library
  * More work on the conversion/validation library
  * Add loss type to risk outputs
  * Pull request for the validation library
  * Standard Loss map GeoJSON
  * Exporting the GMF in XML should not require keeping all the tree in memory
  * No unicode + StringIO in tests
  * Fix parsing of isAbsolute
  * Insured loss curves statistics
  * Csv tools
  * Fixed the streaming xml writer
  * Hazard Curve GeoJSON parser
  * GeoJSON map node values should be floats
  * Node library
  * Ruptures now have a tag attribute
  * Revise insured losses algorithm
  * Added an InvalidFile exception
  * Add stdDevLoss field
  * Compute Curve stats
  * Implemented a StreamingXMLWriter
  * Minor optimizations by using memoization
  * Fix quantile maps computation
  * Fix Asset statistics
  * NRML parsers/writers should be able to accept either file paths or
    file-like objects
  * Refactoring: added risk workflows
  * Add '__version__' to package init
  * Hazard map GeoJSON writer
  * GeoJSON LossMap Writer
  * Remove 'ndenumerate'

 -- Matteo Nastasi (GEM Foundation) <nastasi@openquake.org>  Wed, 10 Dec 2014 11:17:03 +0100

python-oq-risklib (0.3.0-1) precise; urgency=low

  * Lxc sandbox - improved CI with sandboxed source tests (LP: #1177319)
  * Refactoring: remove curve module (LP: #1174231)
  * Update Event Based algorithm (LP: #1168446)
  * Fix sampling in lognormaldistribution when mean = 0, covs = 0
    (LP: #1167863)
  * Strictly increasing vulnerability function in classical calculator
    (LP: #1165076)
  * Added concurrent.futures to risklib (temporary solution)
  * Update average loss formula (LP: #1156557)
  * Added AGPL license file
  * Refactoring needed to support Structure dependent IMT in scenario damage
    (LP: #1154549)
  * Implemented scenario_damage and scenario directly in risklib (LP: #1154110)
  * Make the risklib able to read csv inputs (LP: #1154110)
  * Fix OQ Engine fails working end-to-end when there is a different number of
    gmvs per site (LP: #1144388)
  * Fix Insured losses computation
  * Removed Asset and AssetOutput classes
  * Small refactoring of the FragilityFunctions so that it is easier to
    instantiate them from the FragilityModelParser in nrml (LP: #1100235)

 -- Matteo Nastasi (GEM Foundation) <nastasi@openquake.org>  Mon, 24 Jun 2013 16:31:18 +0200

python-oq-risklib (0.2.0-1) precise; urgency=low

  * Rename of the package and namespace refactoring

 -- Matteo Nastasi (GEM Foundation) <nastasi@openquake.org>  Sat, 09 Feb 2013 10:18:32 +0100

python-oq-risklib (0.1.0-1) precise; urgency=low

  * Upstream release

 -- Matteo Nastasi (GEM Foundation) <nastasi@openquake.org>  Wed, 12 Dec 2012 17:06:39 +0100<|MERGE_RESOLUTION|>--- conflicted
+++ resolved
@@ -1,11 +1,8 @@
   [Michele Simionato]
-<<<<<<< HEAD
   * Used exponential notation with 5 decimal digits in most exported XML files
-=======
   * Refactored the sampling mechanics in the event based calculators
   * The event_based_risk calculator infers the minimum intensity of the GMFs
     from the vulnerability functions (if not specified in the job.ini)
->>>>>>> 13f2bc67
   * Fixed the `avg_losses-stats`: they were not generated in absence of
     loss curves
   * Added a command `oq-lite info --exports`
