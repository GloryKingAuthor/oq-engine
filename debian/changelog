  [Michele Simionato]
<<<<<<< HEAD
  * Optimized the source distribution for the case of large source model
    logic trees
=======
  * Added more validity checks to the disaggregation parameters; split the
    sources even in the disaggregation phase
>>>>>>> 00f0bb97
  * Added an optimized event based calculator computing the total losses by
    taxonomy and nothing else
  * Filtered the sources up front when there are few sites (<= 10)
  * Reduced the number of tasks generated when filter_sources is False
  * Saved engine_version and hazardlib_version as attributes of the datastore
  * Avoided saving the ruptures when ground_motion_fields is True
  * Finalized the HDF5 export for hazard curves, hazard maps and uniform
    hazard spectra
  * Restored a weight of 1 for each rupture in the event based calculator
  * Removed the MultiHazardCurveXMLWriter
  * Improved the saving of the ruptures in event based calculations
  * Reduced the data transfer due to the `rlzs_by_gsim` parameter
  * Added an HDF5 export for scenario GMFs
  * If `filter_sources` if false, the light sources are not filtered, but the
    heavy sources are always filtered
  * Now the dbserver can be stopped correctly with CTRL-C
  * Parallelized the splitting of heavy sources
  * Changed the event loss table exporter: now a single file per realization
    is exported, containing all the loss types
  * Removed the dependency from the Django ORM
  * Now the WebUI restarts the ProcessPoolExecutor at the end of each job,
    to conserve resources
  * Optimized the computation of hazard curves and statistics, especially
    for the memory consumption
  * Reduced the data transfer due to the `rlzs_assoc` and `oqparam` objects
  * Fixed a bug in the disaggregation calculator when a source group has
    been filtered away by the maximum distance criterium
  * Fixed an encoding error in the reports when the description contains a
    non-ASCII character
  * Changed the distribution framework: celery is supported in a way more
    consistent with the other approaches; moreover, ipyparallel is supported
  * Hazard maps are now a fake output, dynamically generated at export time
  * Made the number of produced tasks proportional to the number of tiles
  * Raised an error for event_based_risk producing no GMFs
  * Added a view for the slow sources
  * Transmitted the attributes of a SourceGroup to the underlying sources
  * Fixed the names of exported files for hazard maps in .geojson format
  * Added an header with metadata to the exported hazard curves and maps
  * Avoid storing filtered-away probability maps, thus fixing a bug
  * Restored the precalculation consistency check that was disabled during the
    transition to engine 2.0
  * Fixed a bug with `oq engine --delete-calculation`
  * Hazard curves/maps/uniform spectra can now be recomputed
  * Restored the early check on missing taxonomies
  * Raise an early error if an user forget the `rupture_mesh_spacing` parameter
  * Fixed a bug while deleting jobs from the db in Ubuntu 12.04
  * Ported the shapefile converter from the nrml_converters
  * Added source model information in the file `realizations.csv`
  * `oq engine --run job.ini --exports csv` now also exports the realizations
  * Introduced the format NRML 0.5 for source models
  * Added a check on the version in case of export errors
  * Extended `oq purge` to remove calculations from the database too
  * Fixed `--make-html-report`: the view task_info was not registered
  * Stored several strings as HDF5-variable-length strings
  * Fixed an export bug for the hazard curves in .geojson format
  * Removed the array cost_types from the datastore
  * Taxonomies with chars not in the range a-z0-9 were incorrectly rejected
  * Improved the XML parsing utilities in speed, memory, portability and
    easy of use
  * Forbidden the reuse of exposure because is was fragile and error prone
  * Fixed a bug with the `realizations` array, which in hazard calculations
    was empty in the datastore

python-oq-engine (2.0.0-0~precise01) precise; urgency=low

  [Michele Simionato]
  * Quoted the taxonomies in the CSV exports
  * Fixed a bug in classical_damage and added a master test for it
  * Fixed the escaping of the taxonomies in the datastore
  * Fixed the names of the exported risk files
  * Fixed a segfault in the WebUI when exporting files with h5py >= 2.4
  * Added a command `oq dbserver` to start/stop the database server
  * The engine exports the hazard curves one file per IMT
  * Exported lon and lat with 5 digits after the decimal point
  * Added a command `oq info --build-reports`
  * Introduced experimental support for exporting .hdf5 files

  [Daniele Viganò]
  * Reworked substantially the engine documentation: removed obsolete pages,
    updated to engine 2.0 and added instructions for Windows and Mac OS X
  * Remove oq_create_db script, db is created by the DbServer
  * Move oq_reset_db into utils and clean old code

  [Michele Simionato]
  * Now the DbServer automatically upgrades the database if needed
  * Renamed oq-lite -> oq and added a subcommand `oq engine`
  * Added a CSV reader for the hazard curves
  * Having time_event=None in the hazard part of a calculation is now valid
  * Added an exporter for the rupture data, including the occurrence rate
  * Refactored the CSV exporters
  * Moved celeryconfig.py; now celery must be started with
    `celery worker --config openquake.engine.celeryconfig`
  * Added a default location `~/oqdata/dbserver.log` for the DbServer log
  * Added an early check on the SA periods supported by the GSIMs
  * Now the gsim_logic_tree file is parsed only once
  * Added a document about the architecture of the engine
  * The realizations are now exported as a CSV file
  * Escaped taxonomies in the datastore
  * The Web UI log tool is now escaping the HTML
  * Moved openquake.commonlib.commands -> openquake.commands and
    openquake.commonlib.valid -> openquake.risklib.valid to have a
    linear tower of internal dependencies
  * Supported all versions of Django >= 1.5
  * Provided a better error message in the absence of openquake.cfg
  * Removed the check on the export_dir when using the WebUI
  * Reduce the data transfer of the realization association object
  * If uniform_hazard_spectra is true, the UHS curves are generated
    even if hazard_maps is false; the hazard maps are not exported
  * Optimized the filtering of PointSources
  * Initial work on the UCERF event based hazard calculator
  * Added a test calculation crossing the International Date Line (Alaska)

  [Daniele Viganò]
  * Remove the dependency from the python 'pwd' package which is not
    available on Windows
  * Supervisord init scripts are now provided for the dbserver, celery
    and the webui. Celery is not started by default, other two are.

  [Michele Simionato]
  * Another export fix: made sure it is run by the current user
  * Fixed the export: if the export directory does not exists, it is created
  * Introduced the configuration variable `multi_user`, false for source
    installations and true for package installations
  * Fixed the WebUI export
  * Removed the .txt outputs from the WebUI page engine/<output_id>/outputs
    (they are useful only internally)
  * Fixed the export: first the xml exporter is tried and then the csv exporter;
    if both are available, only the first is used, not both of them
  * Optimized the case when the epsilons are not required, i.e. all the
    covariance coefficients are zero in the vulnerability functions
  * Added another test for event based risk (`case_miriam`)
  * Revisited the distribution mechanism and refined the weight of the
    ruptures in the event based calculators to avoid generating slow tasks
  * Added an automatic help for the subcommands of oq-lite and managed
    --version correctly
  * The event based risk calculator now use different seeds for different
    realizations; also, the performance has been substantially improved
  * Improved the .rst reports with data transfer information
  * Removed the RlzsAssoc object from the datastore
  * Fixed the number of tasks generated by the risk calculators
  * Refactored the serialization of CompositionInfo instances to HDF5
  * Used exponential notation with 5 decimal digits in most exported XML files
  * Refactored the sampling mechanics in the event based calculators
  * The event_based_risk calculator infers the minimum intensity of the GMFs
    from the vulnerability functions (if not specified in the job.ini)
  * Fixed the `avg_losses-stats`: they were not generated in absence of
    loss curves
  * Added a command `oq-lite info --exports`
  * Added filtering on the mininum intensity also in the event based
    hazard calculator; improved the performance and memory occupation
  * Added a view displaying the calculation times by source typology
  * Fixed the test of GMPETable after the correction in hazardlib
  * Optimized the saving of the asset loss table
  * Optimized the case of multiple assets of the same taxonomy on the
    same point and introduced a datastore view `assets_by_site`
  * Fixed HDF5 segmentation faults in the tests for Ubuntu 16.04

  [Daniele Viganò]
  * Add support for Ubuntu 16.04 (xenial) packages
  * Removed the openquake_worker.cfg file because it is not used anymore

  [Michele Simionato]
  * Replaced PostgreSQL with SQLite
  * Introduced a dbserver to mediate the interaction with the database
  * Restored the signal handler to manage properly `kill` signals so that
    the workers are revoked when a process is killed manually
  * Fixed in a more robust way the duplicated log bug
  * Made more robust the killing of processes by patching concurrent.futures
  * Fixed a critical bug with celery not being used even when `use_celery`
    was true.
  * Improved the validation of NRML files
  * Added a command `oq-engine --show-log <job_id>`

  [Daniele Viganò]
  * Use the 'postgresql' meta package as dependency of the .deb
    package to support newer versions of Postgres; this makes
    Trusty package installable on Ubuntu 16.04 and Debian 8

  [Daniele Viganò, Michele Simionato]
  * Fixed a bug in `oq-engine --export-outputs`

  [Daniele Viganò, Matteo Nastasi]
  * Allow installation of the binary package on Ubuntu derivatives

  [Matteo Nastasi]
  * Backport of libhdf5 and h5py for ubuntu 'precise' serie

  [Michele Simionato]
  * Removed openquake/engine/settings.py
  * Made the dependency on celery required only in cluster installations
  * Integrated the authentication database in the engine server database
  * Fixed the description in the Web UI (before it was temporarily set to
    the string "A job").
  * Introduced filtering on the minimum intensity of the ground shaking
  * Solved the issue of serializing large SES collections, over the HDF5 limit
  * The loss maps and curves XML exporters now export the coordinates
    of the assets, not the coordinates of the closest hazard site
  * Stored the job.ini parameters into a table in the datastore
  * Added a check on the IMTs coming from the risk models
  * Changed the aggregate loss table exporter to export the event tags,
    not the event IDs
  * Fixed a bug with the CSV export of the ground motion fields
  * Fixed a bug with the export of UHS curves with `--exports=xml`
  * Reduced substantially the data transfer and the memory occupation
    for event based calculations with a large number of assets: we
    can run the California exposure with half million assets now
  * Fixed a bug in the SESCollection exporter
  * Changed the asset<->epsilons association: before for a given taxonomy the
    assets were ordered by `asset_ref`, now they are ordered by `id`. This
    has a minor impact on the numbers sensitive to the epsilons, akin to a
    change of seeds
  * Added a test on the ordering of the epsilons
  * Accepted `.` and `|` as valid characters for source IDs
  * Changed the GMF calculator to use a single seed per unique rupture
  * Changed the SESCollection exporter: now a single file is exported, before
    we were exporting one file per source model path per tectonic region model
  * Changed the event based calculators to avoid duplicating ruptures
    occurring more than once
  * Changed the risk calculators to work in blocks of assets on the same site
  * Made it possible to set different integration distances for different
    tectonic region types
  * Optimized the aggregation by asset in the event based risk calculator
  * Reporting the source_id when the filtering fails

 -- Matteo Nastasi (GEM Foundation) <nastasi@openquake.org>  Tue, 21 Jun 2016 14:17:03 +0200

python-oq-engine (1.9.1-0~precise01) precise; urgency=low

  [Michele Simionato]
  * Fixed a bug in the Web UI when running a risk calculation starting
    from a previous calculation

 -- Matteo Nastasi (GEM Foundation) <nastasi@openquake.org>  Mon, 07 Mar 2016 11:11:59 +0100

python-oq-engine (1.9.0-0~precise01) precise; urgency=low

  [Michele Simionato]
  * Fixed a bug such that in some circumstances the logging stream handler
    was instantiated twice, resulting in duplicated logs
  * Changed the default job status to 'executing' (was 'pre_executing')
  * Fixed the ordering of the logs in the Web UI
  * Removed the dependency from PostGIS
  * Restored the monitoring which was accidentally removed
  * Removed the obsolete option `--hazard-output-id`
  * Printed the names of the files exported by the engine, even when there
    are multiple files for a single output
  * Introduced four new tables job, output, log, performance: all the other
    60+ database tables are not used anymore

 -- Matteo Nastasi (GEM Foundation) <nastasi@openquake.org>  Wed, 02 Mar 2016 14:33:38 +0100

python-oq-engine (1.8.0-0~precise01) precise; urgency=low

  [Michele Simionato]
  * Removed two `oq-engine` switches (`--export-stats` and `--list-inputs`)
    and fixed `--show-view`; unified `--delete-hazard-calculation` and
    `--delete-risk-calculation` into a single `--delete-calculation`
  * Updated `make_html_report.py` to extract the full report from the
    datastore
  * If `use_celery` is true, use celery to determine a good default for
    the parameter `concurrent_tasks`
  * Made celery required only in cluster situations
  * Fixed the duplication of exported result in the classical_damage
    calculator when there is more than one realization
  * Removed several obsolete or deprecated switches from the `oq-engine` command
  * Replaced all classical calculators with their lite counterparts
  * Fixed the site-ordering in the UHS exporter (by lon-lat)

  [Paolo Tormene]
  * Added API to validate NRML

  [Michele Simionato]
  * The engine can now zip files larger than 2 GB (used in the export)
  * Now the loss maps and curves are exported with a fixed ordering: first
    by lon-lat, then by asset ID
  * Replaced the old disaggregation calculator with the oq-lite one

 -- Matteo Nastasi (GEM Foundation) <nastasi@openquake.org>  Mon, 15 Feb 2016 12:06:54 +0100

python-oq-engine (1.7.0-0~precise01) precise; urgency=low

  [Michele Simionato]
  * Fixed an encoding bug in --lhc
  * Fixed an export bug: it is now possible to export the outputs generated
    by another user, if the read permissions are set correctly

 -- Matteo Nastasi (GEM Foundation) <nastasi@openquake.org>  Mon, 14 Dec 2015 10:40:26 +0100

python-oq-engine (1.6.0-0~precise01) precise; urgency=low

  [Daniele Viganò]
  * Added the oq_reset_db script. It removes and recreates the database and
    the datastore

  [Matteo Nastasi]
  * Demos moved to /usr/share/openquake/risklib

  [Michele Simionato]
  * Removed the 'view' button from the Web UI
  * Removed the epsilon_sampling configuration parameter
  * Made customizable the display_name of datastore outputs (before it was
    identical to the datastore key)
  * The zip files generated for internal use of the Web UI are now hidden
  * Made visible to the engine only the exportable outputs of the datastore
  * Closed explicitly the datastore after each calculation
  * Replaced the old scenario calculators with the HDF5-based calculators
  * Fixed a very subtle bug in the association queries: some sites outside
    of the region constraint were not discarded in some situations
  * Removed the self-termination feature `terminate_job_when_celery_is_down`
  * Removed the epsilon sampling "feature" from the scenario_risk calculator
  * Replaced the event based calculators based on Postgres with the new ones
    based on the HDF5 technology

 -- Matteo Nastasi (GEM Foundation) <nastasi@openquake.org>  Tue, 17 Nov 2015 11:29:47 +0100

python-oq-engine (1.5.1-0~precise01) precise; urgency=low

  [Michele Simionato]
  * Fixed a bug affecting exposures with multiple assets on the same site

 -- Matteo Nastasi (GEM Foundation) <nastasi@openquake.org>  Fri, 25 Sep 2015 14:22:08 +0200

python-oq-engine (1.5.0-0~precise01) precise; urgency=low

  [Michele Simionato]
  * The event based calculators in the engine are now officially deprecated
    and they raise a warning when used
  * Optimization: we do not generate the full epsilon matrix if all
    coefficients of variation are zero
  * Fixed two subtle bugs in the management of the epsilons: it means that
    all event based risk calculations with nonzero coefficients of variations
    will produce slightly different numbers with respect to before
  * Removed excessive checking on the exposure attributes 'deductible' and
    'insuredLimit' that made it impossible to run legitimate calculations
  * Changed the meaning of 'average_loss' for the aggregated curves: now it
    is the sum of the aggregated losses in the event loss table,
    before it was extracted from the aggregated loss curve
  * Changed the way the average losses (and insured average losses) are
    computed by the event based risk calculator: now they are extracted
    from the event loss table, before they were extracted from the loss curves
  * Set to NULL the stddev_losses and stddev_insured_losses for the event based
    risk calculator, since they were computed incorrectly
  * Introduced a new experimental command
    'oq-engine --show-view CALCULATION_ID VIEW_NAME'; the only view available
    for the moment is 'mean_avg_losses'
  * Negative calculation IDs are interpreted in a Pythonic way, i.e. -1
    means the last calculation, -2 the calculation before the last one, etc.
  * If a site parameter is more distant than 5 kilometers from its closest
    site, a warning is logged
  * Changed the splitting of fault sources to reduce the number of generated
    sources and avoid data transfer failures if rupture_mesh_spacing is too
    small
  * Changed the event loss table export: now the CSV file does not contain
    the magnitude and the rows are ordered by rupture tag first and loss second
  * Removed the calculator EventBasedBCR
  * Longitude and latitude are now rounded to 5 digits
  * Fixed a very subtle bug in the vulnerability functions, potentially
    affecting calculations with nonzero coefficients of variation and nonzero
    minIML; the numbers produced by the engine were incorrect; see
    https://bugs.launchpad.net/oq-engine/+bug/1459926
  * 'investigation_time' has been replaced by 'risk_investigation_time' in
    risk configuration files
  * Initial support for Django 1.7

  [Daniele Viganò]
  * Removed the bin/openquake wrapper: now only bin/oq-engine is
    available

  [Michele Simionato]
  * Added parameter parallel_source_splitting in openquake.cfg

  [Daniele Viganò]
  * setup.py improvements
  * Added MANIFEST.in
  * celeryconfig.py moved from /usr/openquake/engine to
    /usr/share/openquake/engine

  [Matteo Nastasi]
  * Packaging system improvement

 -- Matteo Nastasi (GEM Foundation) <nastasi@openquake.org>  Wed, 23 Sep 2015 15:48:01 +0200

python-oq-engine (1.4.1-0~precise01) precise; urgency=low

  [Michele Simionato]
  * Added a new 'ebr' hazard/risk calculator
  * Fixed the engine core export: now it can export datastore outputs as
    zip files
  * Now the parameter concurrent_tasks is read from the .ini file
  * Parallelized the source splitting procedure
  * Fixed a bug in the hazard calculators which were not using the parameter
    concurrent_tasks from the configuration file

 -- Matteo Nastasi (GEM Foundation) <nastasi@openquake.org>  Fri, 15 May 2015 10:06:26 +0200

python-oq-engine (1.4.0-2~precise01) precise; urgency=low

  [Daniele Viganò]
  * Fixed debian/control: add missing lsb-release to build deps

 -- Matteo Nastasi (GEM Foundation) <nastasi@openquake.org>  Fri, 08 May 2015 14:33:26 +0200

python-oq-engine (1.4.0-1~precise01) precise; urgency=low

  [Matteo Nastasi, Daniele Viganò]
  * Fixed dependencies version management

 -- Matteo Nastasi (GEM Foundation) <nastasi@openquake.org>  Thu, 07 May 2015 14:14:09 +0200

python-oq-engine (1.4.0-0~precise01) precise; urgency=low

  [Matteo Nastasi, Daniele Viganò]
  * Add binary package support for both Ubuntu 12.04 (Precise)
    and Ubuntu 14.04 (Trusty)

  [Michele Simionato]
  * Removed the SiteModel table: now the association between the sites and the
    site model is done by using hazardlib.geo.geodetic.min_distance

  [Daniele Viganò]
  * added authentication support to the 'engineweb' and the 'engineserver'

  [Michele Simionato]
  * the aggregate loss curves can be exported in CSV format

  [Matteo Nastasi]
  * added 'outtypes' attribute with list of possible output types for
    each output item in outputs list API command
  * added '/v1/calc/<id>/status' API command
  * added 'engineweb' django application as local web client for oq-engine

  [Michele Simionato]
  * Renamed the maximum_distance parameter of the risk calculators to
    asset_hazard_distance, to avoid confusion with the maximum_distance
    parameter of the hazard calculators, which has a different meaning;
    is it an error to set the maximum_distance in a job_risk.ini file
  * Added to the API an URL /v1/calc/:calc_id/remove to hide jobs
  * A new key is_running is added to the list of dictionaries returned by
    the URL /v1/calc/list
  * Replaced the mock tests for the engine server with real functional tests
  * Added a resource /v1/calc/:calc_id/traceback to get the traceback of a
    failed calculation
  * Now the logs are stored also in the database, both for the controller node
    and the worker nodes
  * Bypassed Django when deleting calculations from the database: this avoids
    running out of memory for large calculations
  * Fixed an issue in the scenario calculator: the GMFs were not filtered
    according to the distance to the rupture
  * Now critical errors appear in the log file
  * Added a --run command to run hazard and risk together
  * Fixed bug in the event based calculator; in the case
    number_of_logic_tree_samples > 0 it was generating incorrect hazard curves.
    Also improved (a lot) the performance in this case.
  * Fixed a tricky bug happening when some tectonic region type are filtered
    away.
  * The event based risk calculator now save only the non-zero losses in
    the table event_loss_asset.
  * Added a CSV exporter for the Stochastic Event Sets, for debugging purposes.
  * The GMF CSV exporter now sorts the output by rupture tag.

  [Matteo Nastasi]
  * Each pull request must be accompanied by an update of the debian
    changelog now.

 -- Matteo Nastasi (GEM Foundation) <nastasi@openquake.org>  Thu, 07 May 2015 11:33:24 +0200

python-oq-engine (1.3.0-1) precise; urgency=low

  [Matteo Nastasi]
  * gunzip xml demos files after copied into /usr/openquake/engine directory

 -- Matteo Nastasi (GEM Foundation) <nastasi@openquake.org>  Thu, 26 Feb 2015 16:35:20 +0100

python-oq-engine (1.3.0-0) precise; urgency=low

  [Michele Simionato]
  * Updated python-django dependency >= 1.6.1, (our repository already
    includes a backported version for Ubuntu 'precise' 12.04); this change
    makes unnecessary "standard_conforming_strings" postgresql configuration
    variable setting
  * The event based risk calculator is able to disaggregate the event loss
    table per asset. To enable this feature, just list the assets you are
    interested in in the job.ini file: "specific_assets = a1 a2 a3"
  * We have a new hazard calculator, which can be invoked by setting in the
    job.ini file: "calculation_mode = classical_tiling"
    This calculators is the same as the classical calculator (i.e. you will
    get the same numbers) but instead of considering all the hazard sites at
    once, it splits them in tiles and compute the hazard curves for each tile
    sequentially. The intended usage is for very large calculations that
    exceed the available memory. It is especially convenient when you have
    very large logic trees and you are interested only in the statistics (i.e.
    mean curves and quantile curves). In that case you should use it with the
    option individual_curves=false. Notice that this calculator is still in
    an experimental stage and at the moment is does not support UHS curves.
    Hazard maps and hazard curves are supported.
  * We have a new risk calculator, which can be invoked by setting in the
    job.ini file: "calculation_mode = classical_damage"
    This calculator is able to compute the damage distribution for each asset
    starting from the hazard curves produced by the classical
    (or classical_tiling) calculator and a set of fragility functions. Also
    this calculator should be considered in experimental stage.
  * A significant change has been made when the parameter
    number_of_logic_tree_samples is set to a non-zero value. Now, if a branch
    of the source model logic tree is sampled twice we will generate the
    ruptures twice; before the ruptures were generated once and counted twice.
    For the classical calculator there is no effect on the numbers (sampling
    the same branch twice will produce two copies of identical ruptures);
    however, for the event based calculator, sampling the same branch twice
    will produce different ruptures. For instance, in the case of a simple
    source model with a single tectonic region type, before we would have
    generated a single file with the stochastic event sets, now we generate
    number_of_logic_tree_samples files with different stochastic event sets.
    The previous behavior was an optimization-induced bug.
  * Better validation of the input files (fragility models, job.ini)
  * The ability to extract the sites from the site_model.xml file
  * Several missing QA tests have been added
  * The export mechanism has been enhanced and more outputs are being exported
    in CSV format
  * New parameter complex_fault_mesh_spacing
  * Some error messages have been improved
  * A lot of functionality has been ported from the engine to oq-lite,
    i.e.  a lite version of the engine that does not depend on
    PostgreSQL/PostGIS/Django nor from RabbitMQ/Celery. This version is
    much easier to install than the regular engine and it is meant for
    small/medium computation that do not require a cluster. The engine
    demos, have been moved to the oq-risklib repository, so that they can
    be run via the oq-lite command without installing the full engine.
  * Currently the following calculators have been ported (all are to be
    intended as experimental): classical hazard, classical tiling, event
    based hazard, scenario hazard, classical risk, scenario damage,
    classical damage.

 -- Matteo Nastasi (GEM Foundation) <nastasi@openquake.org>  Thu, 26 Feb 2015 10:44:03 +0100

python-oq-engine (1.2.2-0) precise; urgency=low

  * consistency in version management between debian/ubuntu package and
    library from git sources

 -- Matteo Nastasi (GEM Foundation) <nastasi@openquake.org>  Thu, 18 Dec 2014 16:25:05 +0100

python-oq-engine (1.2.1-2) precise; urgency=low

  * Fixed custom dependencies versions (again)

 -- Matteo Nastasi (GEM Foundation) <nastasi@openquake.org>  Tue, 16 Dec 2014 10:48:19 +0100

python-oq-engine (1.2.1-1) precise; urgency=low

  * Fixed custom dependencies versions

 -- Matteo Nastasi (GEM Foundation) <nastasi@openquake.org>  Tue, 16 Dec 2014 09:48:19 +0100

python-oq-engine (1.2.1-0) precise; urgency=low

  * Fixed the logging handler

 -- Matteo Nastasi (GEM Foundation) <nastasi@openquake.org>  Mon, 15 Dec 2014 10:17:30 +0100

python-oq-engine (1.2.0-3) precise; urgency=low

  * Add constraint on python-django dependency version

 -- Matteo Nastasi (GEM Foundation) <nastasi@openquake.org>  Thu, 11 Dec 2014 10:04:45 +0100

python-oq-engine (1.2.0-2) precise; urgency=low

  * More precise exception message

 -- Matteo Nastasi (GEM Foundation) <nastasi@openquake.org>  Wed, 10 Dec 2014 16:21:06 +0100

python-oq-engine (1.2.0-1) precise; urgency=low

  * Bugs fixed in 1.2 release: http://goo.gl/GjbF2r
  * Replace a reference to the 'openquake' command with 'oq-engine'
  * Moved the expected outputs of the ScenarioDamage QA tests in qa_tests_data
  * Moved the logic tree realizations into commonlib
  * It is now possible to compute the uniform spectra even when
    individual_curves is false
  * Reduced the precision when exporting GMFs to XML
  * Fixed test_job_from_file
  * Delayed the OqParam validation
  * Simplified the monitoring
  * Extract the QA tests data from the engine
  * Renamed commonlib.general -> baselib.general
  * Removed the dependency from oq-commonlib
  * Avoid warning no XML exporter for event_loss
  * Update packager and postinst to use the openquake2 db (new default one)
  * Use shallow-clone to improve CI builds speed
  * Download calculation results as files
  * Added an API to retrieve the engine version
  * Unified the export framework for hazard and risk
  * Fast export of the GMFs
  * Fast scenario export
  * Fixed test_is_readable_all_files_lack_permissions when run as root
  * Now 'test_script_lower_than_current_version' does not require an Internet
    connection
  * Warn the user if she asks for statistical outputs but using a single hazard
    output
  * Move the calculation of input/output weights into commonlib
  * Changed the export_dir in several tests
  * Now the packagers makes a HTML report with the performances of the demos
  * Remove hardcoded references to openquake2 in oq_create_db
  * Move JobStats creation inside job_from_file
  * Fixed precision
  * Align openquake_worker.cfg with openquake.cfg
  * Implement memory hard limit control
  * Using commonlib.readinput.get_source_models
  * Check that the hazard calculation mode is consistent with risk calculation
    mode
  * Rollback only if a transaction is on
  * Fixed a bug in export_risk
  * Daily html report
  * Reflected the API change in commonlib.readinput.get_oqparam
  * Updated the engine to cope with the changes in risklib and commonlib
  * Fixed the name of the SES file
  * Changed some hard-coded weights in general.py
  * Changed the import of the calc module
  * Drop risk calculation table
  * Simplified the risk calculators
  * Reflected the API change in hazardlib.calc.gmf.GmfComputer
  * Added a test for duplicated tags in import_gmf_scenario.py
  * Implemented losses per event per asset
  * Dependency check
  * Removed more risk unit tests
  * Removed another couple of redundant tests
  * Remove check on setup.py version since now it's taken from init
  * Fixed _calc_to_response_data
  * Fixed bug when running risk calculations from the platform
  * openquake wrapper script
  * Changed version number in setup.py too
  * Updated version to 1.2
  * Renamed nrml_version->commonlib_version
  * Fixed a bug in the engine server (wrong calculation_id)
  * Fix oq-engine command name in output list
  * Removed the dependency from nrmllib
  * Fixed two merge errors
  * Important fixes pre-2.0 copied from the better-risk branch
  * Renamed the command openquake->oq-engine
  * Change ses collection
  * Fixed the migration script 0007
  * Fixed a bug with the quantile_hazard_curves attribute
  * Removed EventBasedHazardCalculatorTestCase
  * Remove the hazard_calculation table
  * correct complex source for wrong order in edges points
  * missing file open fixed
  * Removed routing tests
  * Added the script correct_complex_sources
  * Complex surf validation
  * Insert the IMT in the db, if not already there
  * The intensity measure types are now sorted also in the scenario calculator
  * Simplified the QA test scenario_damage/case_4
  * Enable 'set -x' when $GEM_SET_DEBUG is true
  * Remove a try finally in engine server task.py
  * Simplification because now the maximum_distance is mandatory
  * Fixed a wrong source model used in the Event Based export test
  * Fixed the what_if_I_upgrade check
  * Added a table imt_taxonomy
  * Fixed the management of missing db upgrades
  * Now the engine is using the new validation mechanism for the hazard sources
  * Fixed the name of a field (risk_job_id->job_id)
  * Special case when the hazard is known at the exact sites of the assets
  * Moved the epsilons from the getters to the database
  * Update the database name in openquake_worker.cfg
  * Removed the old validation mechanism
  * The parameter concurrent_tasks must be available to the workers too
  * Solved the problem with UHS
  * Fixed master https://ci.openquake.org/job/master_oq-engine/1208
  * If individual_curves is set, multi-imt curves must not be generated
  * --what-if-I-upgrade functionality
  * Stats only
  * Short output summary
  * Removed task_no
  * Hazard curves from gmfs
  * Fixed a critical bug with --hazard-output-id
  * Fix the test check_limits_event_based
  * Changed the output_weight for the event based calculator
  * Introduced --hazard-job-id and made it possible to reuse exposures imported
    in the hazard part of the computation
  * Replaced the ScenarioGetter with the GroundMotionFieldGetter
  * Return loss matrix
  * Removed --schema-path from oq_create_db
  * Calculation limits
  * Fixed a bug on tablespace permissions
  * Make the event based calculator more debuggable
  * Added the column uniq_ruptures to the table source_info
  * Db migrations
  * Db migrations 2
  * Saved more sources in source_info
  * Perform means and quantiles in memory
  * Parallel filtering
  * Reintroduce the 'terminate_job_when_celery_is_down' config option
  * Fix risk disaggregation
  * Ordering the sources after filtering-splitting
  * Source ordering
  * Gmf from ruptures
  * Fixed a stupid bug with OQ_TERMINATE_JOB_WHEN_CELERY_IS_DOWN
  * Introduced a variable OQ_TERMINATE_JOB_WHEN_CELERY_IS_DOWN
  * The random seeds have now a default value of 42
  * Added a check for invalid quantile computations
  * Now hazard calculations can be deleted safely
  * Add a file openquake_worker.cfg to be read in the workers
  * Simplified the LOG_FORMAT by removing the name
  * Avoid an ugly error when no tasks are spawned
  * Added a view on the event loss table for convenience of analysis
  * Epsilon sampling feature
  * Distribute-by-rupture phase 2
  * Restored distribution-by-rupture in the event based calculator
  * Provide a good error message when a source model contains GSIMs not in the
    file gsim_logic_tree
  * Moved parse_config from the engine to commonlib
  * Added a test checking the existence of the __init__.py files and fixed the
    QA test classical/case_15
  * Refactored initialize_realizations and added a warning when
    num_samples > num_realizations
  * Fixed a missing import
  * Saving the rupture hypocenter fully into the database
  * Removed an offending ALTER OWNER
  * Source info table
  * Added a test for sampling a large source model logic tree
  * Hazard curves from gmfs
  * Removed num_sites and num_sources from job_stats
  * Removed redundant tests
  * Retrieved the correct output directly, not via an order by
  * Making use of commonlib.parallel in the engine
  * Enhanced qatest_1, so that it subsumes regression_1 and regression_2
  * Taking advantage of the new riskloaders in commonlib
  * Added a missing integer cast
  * Changed disagg/case_1 to use full enumeration
  * Fixed the ordering of the ruptures in the event based calculator
  * Fixed a bug in the GroundMotionValuesGetter
  * Reflected the API change in refactor-risk-model
  * Sent the tectonic region types with less sources first, and fixed
    an ordering bug in a QA test
  * Turn AMQPChannelExceptions into warnings
  * Hide the SES output from a scenario calculator
  * Add a debug flag to enable set -x in packager.sh
  * Better task spawning
  * Reflected the changes to the GmfComputer in hazardlib
  * Fixed the bug in the risk event based calculator with multiple realizations
  * Fix gmf duplication
  * Removed the need for logictree.enumerate_paths
  * Fixed a small bug
  * Removed a commonlib dependency breaking the oqcreate script
  * Now the indices of the filtered sites are stored in the
    ProbabilisticRupture table
  * Fixed another import
  * Fixed a wrong import
  * Moved logictree to commonlib and fixed all the tests
  * Removed the obsolete table hzrdr.ses and small refactoring
  * Tasks with fewer assets are submitted first
  * Better parallelization of the risk calculators
  * Reducing the celery timeout from 30s to 3s
  * Fixed a tricky bug in the scenario calculator with duplicate imts
  * Fixed the ScenarioExportTestCase by changing the position of the points
  * The scenario calculator is now block-size independent
  * Use only the relevant tectonic region types to build the GMPE logic tree
  * Fixed a broadcasting in the classical calculator
  * Saving memory on the controller node
  * Restored the source model sampling feature
  * Complex logic tree test
  * Solved the block size dependence in the risk calculators
  * Fixed a critical ordering bug
  * Changed the _do_run_calc signature
  * Avoid returning duplicated data in the classical calculator
  * Changed the order of the statements in 01-remove-cnode_stats.sql
  * Added a cache on the GSIMs for the probabilities of no exceedence in the
    classical calculator
  * Fix the export of GmfSets in the case of multiple source models
  * Fixed underflow error in postgres
  * Fixed a bug with celery ping
  * Avoid errors on signals when the engine is run through the server
  * Errors in a task are converted into a RuntimeError
  * Remove calculation unit
  * The IML must be extrapolated to zero for large poes
  * Log a warning when more than 80% of the memory is used
  * Refactored the hazard getters
  * Removed the SES table
  * Added a nice error message for far away sources
  * Add support in the engine for a local_settings.py
  * Send the site collection via rabbitmq, not via the database
  * Improvements to the CeleryNodeMonitor
  * Minimal tweaks to the risk calculators
  * Save the number of sites in JobStats as soon as it is available
  * Fix branch var to be compliant within the new CI git plugin
  * Restored the lost fine monitoring on the hazard getters
  * Cluster monitor
  * Celery check
  * Removed the obsolete table uiapi.cnode_stats
  * Make use of the light site collection introduced in hazardlib
  * Optimize the disaggregation calculator
  * Fix a memory leak of celery
  * Remove python-gdal and fix issue with postinst
  * Manual pickling/unpickling
  * Updates Copyright to 2014
  * The rupture tag must be unique
  * Turn SIGTERM into SIGINT
  * Remove another engine-server test script from pylint
  * Removed the dependency on the current working directory from
    utils_config_test
  * Replace README.txt with README.md in the packager script
  * Increase the tolerance in the disaggregation test
  * Readme merge
  * Avoid storing copies of the ruptures
  * Untrapped exceptions in oqtask give ugly error messages
  * Support for posting zipfiles to the engine-server
  * Using iter_native in celery
  * Added test for the loss_fraction exporter
  * Fixed a missing loss_type in export_loss_fraction_xml
  * Merging the engine server inside the engine repository
  * Removing ruptures phase 2
  * Restored qatest 1
  * Added tests for failing computations
  * Removed the progress handler from the engine
  * Better error and logging management
  * Exclude tests folder from pylint check
  * Fixing the build master_oq-engine #790
  * Ruptures are not read from the database anymore, only written
  * In development mode celery is automatically started/stopped together with
    the engine server
  * Remove common directory from risk demos
  * Remove duplication hazard risk
  * Removing the duplication run_hazard/run_risk in engine.py
  * Renamed directories and packages to be consistent with GEM conventions
  * Fixed test_initialize_sources
  * Getting a more uniform distribution of the tasks
  * Remove celery
  * Remove time_span from disaggregation calculator
  * Return the traceback from celery to the controller node
  * If there are no GMVs within the maximum distance for the given assets, the
    computation should not fail with an ugly error but print a warning
  * Better error management
  * Fixed a stupid error in compute_hazard_curves
  * Support for non-parametric sources
  * Fixed the issue of slow sources
  * Fixed the two upgrade scripts breaking the migration from 1.0 to 1.1
  * Add --export-hazard-outputs and --export-risk-outputs switches; also add
    geojson export for hazard curves
  * Light monitor
  * Set CELERY_MAX_CACHED_RESULTS = 1
  * Changed from relative path to full path
  * Fix the feature "import gmf scenario data from file"
  * version: remove warning for pkg install + git program installed case
  * Remove block_size and point_source_block_size
  * Move the unit tests inside the openquake.engine directory
  * Version visualization improvement
  * Added missing CASCADE on a DB migration script
  * Raised the tolerance in ClassicalHazardCase13TestCase
  * In the event based calculator split by ruptures, not by SES
  * BROKER_POOL_LIMIT is causing problem so set it to none
  * Split area sources
  * Force BROKER_POOL_LIMIT to 10
  * Fixed an upgrade script
  * Prefiltering sources in all calculators
  * Savaged the easy part of the work on the decouple-logic-trees branch
  * Changed the way hazard map are interpolated
  * Fixed a bug with static urls
  * Remove database related code
  * Removed hazard curve progress
  * Improved the IMT management in the engine by leveraging the new
    functionality in hazardlib
  * Configuration file for storing oq-platform connection parameters
  * Add loss type to risk outputs
  * Remove parsed source
  * Fix remove demos symlinks
  * gmf.lt_realization_id can be NULL
  * Fixed the _prep_geometry feature of Risk and Hazard calculations
  * Remove a reference to the removed view hzrdr.gmf_family
  * Engine-Server: support for multiple platform installations
  * Removed the complete_logic_tree flags
  * Fixed setup.py
  * Removed the SourceProgress table
  * New risk demos
  * Run a risk calculation
  * Remove validation on site models
  * Removed the rest of the stuff related to the supervisor
  * Removed the supervisor, redis, kombu and related stuff
  * Removed a wrong import
  * An import ordering issue is breaking Jenkins
  * Various small fixes for oq_create_db script
  * Do not register a progress handler if it is not passed
  * Engine Unit test fix
  * Geonode integration
  * Progress Bar support
  * Finally fixed the dependency from the blocksize in the event based
    calculator
  * A simple fix for engine_test.py
  * Replace numpy arrays with postgres array fields in output tables
  * Dump and restore Stochastic Event Set
  * Removed the old distribution and used parallelize as default distribution
    mechanism everywhere
  * Change the distribution in the risk calculators
  * Save in job_stats how much the database increased during the current
    computation
  * Removed calc_num task properly
  * Change dist classical
  * Improve the table job_stats
  * Now the CacheImporter infers the fields from the database, in the right
    order
  * Removed parsed_rupture_model from the db
  * The revoke command should not terminate the workers
  * Remove JobCompletedError
  * Override hazard investigation time in risk event based calculator
  * Companion of https://github.com/gem/oq-engine/pull/1298/
  * Companion of https://github.com/gem/oq-nrmllib/pull/116
  * Simplify schema
  * Filter the sources before storing them in the database
  * Improve the parallelize distribution
  * Fix disaggregation
  * Changed the distance in hazardlib
  * Improve memory consumption in the GMF calculation
  * The file with the exported disagg matrix must contain the poe in the name
  * The multiple sites QA test (classical/case_13) broke
  * Solve the dependency from the parameter concurrent_tasks
  * QA test for multiple sites
  * Cross domain ajax fix for view methods [r=matley] [f=*1234765]
  * Tweaks to make platform calcs work [r=matley] [f=*1234765]
  * Create job and calculation objects in a transaction
  * Make test fixtures optional
  * Get the list of the available magnitude scaling relationships at runtime
  * Save memory when exporting the GMF
  * Fixed a typo in an ordering query
  * Insured loss curves statistics
  * When exporting the GMF, we need to export the rupture tags, not the ids
  * Hazard Curve Parser import update [r=micheles] [f=*trivial]
  * To save space in the db and to avoid running into the text field size
    limit, change model_content.raw_content to store gzipped content
  * Add a tag to the ruptures
  * Change the dump/restore procedures to work with directories, not tarfiles
  * Fix risk QA tests fixtures
  * Documentation for the REST API
  * Fix hazard_curve_multi export path
  * Revise insured losses algorithm
  * Post-calculation migration
  * Correction of baseline DB revision
  * Review Risk demos
  * A couple of fixes to scenario tests
  * Compute standard deviation of losses
  * Validate time_event
  * Add 404 responses in the case of non-existent artifacts
  * Run calcs, part 2
  * Minor loss map export fix
  * Fix for installing source code via pip/git
  * Remove cache from HazardCurveGetterPerAsset
  * Changed an import from nrmllib
  * Pyflakes fixes to the calculators and engine module
  * Reading logic trees from DB - follow up (fix for a careless refactoring
    error)
  * Raise an error when no gmvs are available in a scenario computation
  * Small fix in dump_hazards.py: the filenames list contained duplicates
  * Add 'engine' functionality to disable the job supervisor
  * Read logic trees from DB (instead of the filesystem)
  * Extend forms.CharField to allow null values
  * Small fixes to the script restore_hazards.py
  * Update test fixtures used for risk scenario calculations
  * Trivial: Some small tweaks/cleanups
  * File parsing fix
  * Risk BaseCalculator refactoring
  * Run calculations via REST API (initial sketch)
  * Better input loading (update to 'engine' API)
  * Update Risk Event Based QA test
  * Fixed a very subtle bug with the ordering of sites
  * Added index to hzrdi.hazard_site
  * Updated tests to the new interface
    of 'openquake.engine.db.models.SiteCollection'
  * Compute ground motion values from Stochastic Event Set
    in a risk calculation
  * "List calc results" views
  * Misc. engine fixes to stabilize the build
  * Record all OQ software versions in oq_job
  * Export to path or file (not just path)
  * Minor fix to risk QA test collection
  * Engine API improvements
  * Hazard map GeoJSON export
  * Refactoring: moved risk calculation logic to risklib
  * GeoJSON loss map support
  * GeoJSON export prep
  * Include API version in URLs
  * 'calc info' views
  * Rough sketch of the 'list calculations' views
  * Export loss_fraction quantile fix
  * Fix 'hazard_curve_multi' export
  * Fix Risk QA test collection (nosetests)
  * Remove site_collection column from the database
  * Pack and risk demos LP: #1197737
  * Added more monitoring to the hazard calculators

 -- Matteo Nastasi (GEM Foundation) <nastasi@openquake.org>  Wed, 10 Dec 2014 11:17:03 +0100

python-oq-engine (1.0.0-1) precise; urgency=low

  * 'occupants' is now a float
  * Hazard curve import tool: updated NRML hazard curve parser
  * Made sure that the task_ids are stored in the performance table soon enough
    (LP: #1180271)
  * Added fixtures for risk tests
  * Some support to compute avg and std for the GMFs (LP: #1192413)
  * Renamed the GMF tables (LP: #1192512)
  * Kill running celery tasks on job failure (LP: #1180271)
  * Removed 'patches' folder
  * Event loss csv: fix delimiting character (LP: #1192179)
  * Fixed restore_hazards_test.py (LP: #1189772)
  * Fix restore hazards (LP: #1189772)
  * Fix risk/classical/case_3 (LP: #1190569)
  * Fix get_asset_chunk unit test
  * Added dumping of ses_collection/ses/ses_rupture (LP: #1189750)
  * Fixed the issue with sequences in restore_hazards.py (LP: #1189772)
  * Risk Probabilistic Event Based Calculator - QA Test
  * Fix the GMF export and tables (LP: #1169078,#1187413)
  * Some work to fix qa_tests/risk/event_based_bcr (LP: #1188497)
  * Run risk demos to test the package (LP: #1188117)
  * Update risk demos
  * renamed units -> number_of_units. Support for asset_category == "population"
    (LP: #1188104)
  * Fixed the z1pt0<->z2pt5 inversion problem (LP: #1186490)
  * Removed the special case for gmf_scenario
  * Exposure DB schema update (LP: #1185488)
  * Fix the site_data table to store one site per row; change gmf_agg to point
    to site_data (LP: #1184603)
  * Fix export of Benefit Cost Ratio calculator outputs. (LP: #1181182)
  * Inserted the GMFs with the CacheInserter instead of the BulkInserter
    (LP: #1184624)
  * Added better instrumentation to the hazard getters
  * Make the engine smart enough to infer the right block size (LP: #1183329)
  * New risk demos (LP: #1180698,#1181182)
  * Time event validation fix (LP: #1181235)
  * Unicode list cast fix
  * Implement distribution by SES in the event based hazard calculator
    (LP: #1040141)
  * Remove gmf scenario (LP: #1170628)
  * Purge gmf table (LP: #1170632)
  * Parallelize the queries of kind "insert into gmf agg" by using the standard
    mechanism (LP: #1178054)
  * Skipped hazard/event_based/case_4/test.py (LP: #1181908)
  * Remove the dependency from the gmf/gmf_set tables in the XML export
    procedure (LP: #1169078)
  * Saved memory in the hazard getters by returning only the distinct GMFs
    (LP: #1175941)
  * Fixed the case of no gmfcollections and cleaned up the post processing
    mechanism (LP: #1176887)
  * Filter the ruptures according to the maximum_distance criterium
    (LP: #1178571)
  * New hazard demos (LP: #1168756)
  * Parallelize insert into gmf_agg table (LP: #1178054)
  * Removed some verbose logs in debug mode (LP: #1170938)
  * lxc sandbox - improved CI with sandboxed source tests (LP: #1177319)
  * Report "calculation", not the job (LP: #1178583)
  * Fix performance_monitor_test.py on Mac OS X (LP: #1177403)
  * Remove config.gem files from demos
  * Vulnerability functions for contents, occupants and non-structural damage
    (LP: #1174231)
  * Improved the memory profiling (LP: #1175941)
  * Cleanup of the hazard getters and small improvements to help the performance
    analysis of risk calculators (LP: #1175941)
  * Add a facility to import hazard_curves from XML files (LP: #1175452)
  * Refactoring of risk calculators (LP: #1175702)
  * Added references to RiskCalculation model
  * --config-file option (LP: #1174316)
  * Update calls to risklib to the latest interface (LP: #1174301)
  * Event-Based Hazard: Better hazard curve / GMF validation (LP: #1167302)
  * Improved hazard doc
  * CONTRIBUTORS.txt
  * DB cleanup
  * --optimize-source-model pre-processing option (LP: #1096867)
  * Relax validation rules on interest rate for benefit-cost ratio analysis
    (LP: #1172324)
  * Support non-unique taxonomy -> IMT association across different
    vulnerability files (LP: #1171782)
  * Point source block size (LP: #1096867)
  * Use "hazard curve multi imt" also when all the realizations are considered
    (LP: #1171389)
  * Fix aggregate loss curve computation (LP: #1171361)
  * Add instrumentation via the EnginePerformanceMonitor to all the calculators
    (LP: #1171060)
  * Replaced run_job_sp with run_hazard_job (LP: #1153512)
  * Cleanup input reuse
  * Simplify hazard getter query
  * Add a forgotten constrain ON DELETE CASCADE on the table gmf_agg
    (LP: #1170637)
  * Mean loss curve computation updated (LP: #1168454,#1169886,#1170630)
  * Changed the generation of hazard_curves to use the gmf_agg table
    (LP: #1169703)
  * Add geospatial index on gmf_agg
  * Fix hazard map and UHS export filenames (include PoE) (LP: #1169988)
  * Lower the parameter ses_per_logic_tree_path in the event_based QA tests to
    make them much faster (LP: #1169883)
  * Fix Event based mean loss curve computation (LP: #1168454)
  * An attempt to solve the memory occupation issue for the event_based risk
    calculator (LP: #1169577)
  * Update event based mean/quantile loss curve computation (LP: #1168454)
  * Fix disagg export file name (LP: #1163276)
  * Include 'investigation_time' in exported UHS XML (LP: #1169106)
  * Raise warnings when invalid/unknown/unnecessary params are specified
    (LP: #1164324)
  * Fix characteristic fault rupture serialization (LP: #1169069)
  * Fixed a bug in event_based/core_test.py due to the version of mock used
    (LP: #1167310)
  * Make sure the generated XML are valid according to NRML (LP: #1169106)
  * Fix the tests of the event_based depending on random number details
    (LP: #1167310)
  * Scenario risk is using "default" connection on a cluster (LP: #1167969)
  * Add a mechanism to populate the db from CSV files, without the need to run
    a fake calculation (LP: #1167310,#1167693)
  * Source model NRML to hazardlib conversion now throws useful error messages
    (LP: #1154512)
  * Organization of hazard exports (LP: #1163276)
  * Some trivial optimizations in Risk Event Based calculator
  * Do not use 'default' user on raw cursors. (LP: #1167776)
  * Removed a bunch of old test fixtures
  * release updated
  * hazard curves in multiple imts (LP: #1160427)
  * Critical fix to disaggregation interpolation (LP: #1167245)
  * Fix setup.py version number
  * Fix char source logic tree validation (LP: #1166756)
  * Update version to 1.0
  * Reflect latest interface changes in risklib (LP: #1166252)
  * Event base performance (LP: #1168233)
  * Fix a "reproducibility" issue when getting hazard sites from exposure
    (LP: #1163818)
  * Disaggregation in event based risk calculator (LP: #1160993)
  * Read 'sites' from 'sites_csv' (LP: #1097618)
  * add debconf tool to manage postgresql.conf file modification
  * Issue 1160993 (LP: #1160993,#1160845)
  * Importing GMF from XML: step 2 (LP: #1160398)
  * Disaggregation of losses by taxonomy (LP: #1160845)
  * Vulnerability model validation (LP: #1157072)
  * Big docs cleanup
  * Mean and quantile Loss map support (LP: #1159865)
  * Event-Based Hazard: Save multi-surface ruptures (LP: #1144225)
  * Fix loss curve export (LP: #1157072)
  * Fix an incorrect parameter in event-based hazard QA tests, cases 2 and 4
  * end-to-end qa tests for Scenario Risk and Scenario Damage
  * Trivial fix for setup.py
  * New E2E regression tests
  * Updated QA tests due to change in risklib
  * Engine cleanup
  * Characteristic source logic tree support (LP: #1144225)
  * Added a script to dump the hazard outputs needed for the risk (LP: #1156998)
  * Remove complete logic tree flags when redundant (LP: #1155904)
  * Do not read risk inputs from fylesystem but from ModelContent
  * Remove --force-inputs feature (LP: #1154552)
  * UHS Export (LP: #1082312)
  * UHS post-processing (LP: #1082312)
  * Fragility model using structure dependent IMT (LP: #1154549)
  * Correct bin/openquake help string for --log-level
  * Hazard post-processing code cleanup (LP: #1082312)
  * Allow Event-Based hazard post-processing to run without celery
  * More event-based hazard QA tests (LP: #1088864)
  * Real errors are masked in the qa_test since the real computation runs in a
    subprocess (LP: #1153512)
  * Minor simplification of the hazard_getter query
  * Correlation model qa tests (LP: #1097646)
  * Vulnerability model using structure dependent intensity measure types
    (LP: #1149270)
  * Fix a broken scenario hazard export test
  * Support for Characteristic Fault Sources (LP: #1144225)
  * Added a missing KILOMETERS_TO_METERS conversion in the hazard_getters
  * Average Losses (LP: #1152237)
  * Improved the error message for unavailable gsims
  * Companion changes to https://github.com/gem/oq-risklib/pull/38
  * Fix 1144741 (LP: #1144741)
  * Fix 1144388 (LP: #1144388)
  * Fixed ordering bug in the XML export of gmf_scenario (LP: #1152172)
  * Don't save hazard curves to the DB which are all zeros (LP: #1096926)
  * Add hazard nose attribute to the hazard QA test
  * Avoid fully qualified name in the XML <uncertaintyModel> tag (LP: #1116398)
  * Fix Scenario Risk calculator
  * New CLI functionality: delete old calculations (LP: #1117052)
  * DB security cleanup (LP: #1117052)
  * Event-Based Hazard Spatial Correlation QA tests (LP: #1099467)
  * Correct OQ engine version in db script
  * Preloaded exposure (LP: #1132902)
  * 1132708 and 1132731 (LP: #1132731)
  * Stabilize classical hazard QA test case 11
  * DB schema bootstrap script now runs silently by default
  * Fix aggregate loss export test
  * Fix a broken disagg/core test
  * Easy hazard getters optimization (LP: #1132708)
  * Fix progress risk
  * Event loss tables (LP: #1132699)
  * Fix the memory occupation issue for the scenario_risk calculator
    (LP: #1132018,#1132017)
  * Performance monitor to measure times and memory occupation of bottleneck
    code (LP: #1132017)
  * Scenario insured losses
  * Version fix (already present fix in master, add a test to verify it)
  * Classical Hazard QA test, SA IMT case (LP: #1073591)
  * Optimize hazard curve insertion (LP: #1100332)
  * updates due to the latest risklib api changes
  * Fixed the bug introduced by change the location field from Geometry to
    Geography
  * "openquake --version broked" fix
  * Fixed bug in the distribution of the realizations logic
  * Simplified the hazard getters so that they are pickleable without effort
  * Update to disaggregation equation (LP: #1116262)
  * Scenario Aggregated Loss
  * Risk maximum distance (LP: #1095582)
  * Add timestamps to calculation summary output (LP: #1129271)
  * More efficient hazard curve update transactions. (LP: #1121825)
  * Scenario risk tests
  * Added parameter taxonomies_from_fragility_model (LP: #1122817)
  * Add a check for missing taxonomies in the scenario_damage calculator
    (LP: #1122817)
  * Add '_update_progress' for clearer profiling (LP: #1121825)
  * Removed many global dictionaries and adopted a convention-over-configuration
    approach
  * Generation of ground motion fields only within a certain distance from the
    rupture (LP: #1121940)
  * Link between Rupture / Stochastic Event Set and Ground motion field outputs
    (LP: #1119553)
  * Fixed the qa_test for scenario_damage
  * Fix HazardCalculation.get_imts()
  * Donot save absolute losses (LP: #1096881)
  * Scenario hazard: fix a reference to the site collection
  * Fixes scenario hazard correlation
  * Scenario risk
  * Changed DmgState to have a foreign key to OqJob, not to Output; also removed
    the CollapseMap special treatment (LP: #1100371)
  * Drop upload table
  * Remove several global dictionaries from the engine
  * Mean and quantile Loss curve computation (LP: #1101270)
  * Cache the SiteCollection to avoid redundant recreation (LP: #1096915)
  * Scenario hazard correlation model (LP: #1097646)

 -- Matteo Nastasi (GEM Foundation) <nastasi@openquake.org>  Mon, 24 Jun 2013 17:39:07 +0200

python-oq-engine (0.9.1-1) precise; urgency=low

  * upstream release

 -- Matteo Nastasi (GEM Foundation) <nastasi@openquake.org>  Mon, 11 Feb 2013 11:00:54 +0100

python-oq-engine (0.8.3-3) precise; urgency=low

  * Add missing monitor.py source

 -- Muharem Hrnjadovic <mh@foldr3.com>  Tue, 23 Oct 2012 10:16:18 +0200

python-oq-engine (0.8.3-2) precise; urgency=low

  * Use arch-independent JAVA_HOME env. variable values (LP: #1069804)

 -- Muharem Hrnjadovic <mh@foldr3.com>  Mon, 22 Oct 2012 15:30:39 +0200

python-oq-engine (0.8.3-1) precise; urgency=low

  * upstream release

 -- Muharem Hrnjadovic <mh@foldr3.com>  Fri, 19 Oct 2012 19:53:00 +0200

python-oq-engine (0.8.2-5) precise; urgency=low

  * Make sure the vs30_type param is capitalized (LP: #1050792)

 -- Muharem Hrnjadovic <mh@foldr3.com>  Fri, 21 Sep 2012 12:01:34 +0200

python-oq-engine (0.8.2-4) precise; urgency=low

  * fix JAVA_HOME value so it works in ubuntu 12.04 LTS (LP: #1051941)

 -- Muharem Hrnjadovic <mh@foldr3.com>  Mon, 17 Sep 2012 14:52:12 +0200

python-oq-engine (0.8.2-3) precise; urgency=low

  * Insured loss probabilistic event based calculator (LP: #1045318)

 -- Muharem Hrnjadovic <mh@foldr3.com>  Wed, 05 Sep 2012 09:22:36 +0200

python-oq-engine (0.8.2-2) precise; urgency=low

  * remove namespace/module ambiguity

 -- Muharem Hrnjadovic <mh@foldr3.com>  Tue, 04 Sep 2012 17:08:17 +0200

python-oq-engine (0.8.2-1) precise; urgency=low

  * Upstream release (LP: #1045214)

 -- Muharem Hrnjadovic <mh@foldr3.com>  Tue, 04 Sep 2012 08:52:53 +0200

python-oq-engine (0.8.1-5) precise; urgency=low

  * rm threaded serialization patch (since it increases overall run time)

 -- Muharem Hrnjadovic <mh@foldr3.com>  Wed, 25 Jul 2012 17:01:32 +0200

python-oq-engine (0.8.1-4) precise; urgency=low

  * Try threaded serialization in order to fix performance regression
    (LP: #1027874)

 -- Muharem Hrnjadovic <mh@foldr3.com>  Mon, 23 Jul 2012 13:21:32 +0200

python-oq-engine (0.8.1-3) precise; urgency=low

  * Fix import exception when DJANGO_SETTINGS_MODULE is not set (LP: #1027776)

 -- Muharem Hrnjadovic <mh@foldr3.com>  Mon, 23 Jul 2012 09:08:01 +0200

python-oq-engine (0.8.1-2) precise; urgency=low

  * Fix for region discretization bug (LP: #1027041)

 -- Muharem Hrnjadovic <mh@foldr3.com>  Sun, 22 Jul 2012 10:12:25 +0200

python-oq-engine (0.8.1-1) precise; urgency=low

  * new upstream release (LP: #1027030)

 -- Muharem Hrnjadovic <mh@foldr3.com>  Fri, 20 Jul 2012 15:06:18 +0200

python-oq-engine (0.7.0-4) precise; urgency=low

  * fix typo in oq_restart script (LP: #994565)

 -- Muharem Hrnjadovic <mh@foldr3.com>  Fri, 04 May 2012 15:01:54 +0200

python-oq-engine (0.7.0-3) precise; urgency=low

  * Correct the version displayed by OpenQuake (on demand).

 -- Muharem Hrnjadovic <mh@foldr3.com>  Fri, 04 May 2012 08:20:18 +0200

python-oq-engine (0.7.0-2) oneiric; urgency=low

  * Fix bug in the classical PSHA calculator (LP: #984055)

 -- Muharem Hrnjadovic <mh@foldr3.com>  Wed, 02 May 2012 22:00:59 +0200

python-oq-engine (0.7.0-1) oneiric; urgency=low

  * Upstream release, rev. 0.7.0

 -- Muharem Hrnjadovic <mh@foldr3.com>  Wed, 02 May 2012 21:34:03 +0200

python-oq-engine (0.6.1-9) oneiric; urgency=low

  * Fix db router config for the oqmif schema (LP: #993256)

 -- Muharem Hrnjadovic <mh@foldr3.com>  Wed, 02 May 2012 15:23:40 +0200

python-oq-engine (0.6.1-8) oneiric; urgency=low

  * Re-apply fix for ERROR: role "oq_ged4gem" does not exist (LP: #968056)

 -- Muharem Hrnjadovic <mh@foldr3.com>  Wed, 02 May 2012 10:23:40 +0200

python-oq-engine (0.6.1-7) oneiric; urgency=low

  * delete obsolete .pyc files in /usr/openquake (LP: #984912)

 -- Muharem Hrnjadovic <mh@foldr3.com>  Thu, 19 Apr 2012 10:28:45 +0200

python-oq-engine (0.6.1-6) oneiric; urgency=low

  * Remove spurious 'oqmif' db user from settings.py (LP: #980769)

 -- Muharem Hrnjadovic <mh@foldr3.com>  Fri, 13 Apr 2012 14:35:54 +0200

python-oq-engine (0.6.1-5) oneiric; urgency=low

  * Pass the postgres port to the 'createlang' command as well.

 -- Muharem Hrnjadovic <mh@foldr3.com>  Fri, 13 Apr 2012 10:37:26 +0200

python-oq-engine (0.6.1-4) oneiric; urgency=low

  * Fix psql invocation.

 -- Muharem Hrnjadovic <mh@foldr3.com>  Fri, 13 Apr 2012 06:01:12 +0200

python-oq-engine (0.6.1-3) oneiric; urgency=low

  * Support machines with multiple postgres versions (LP: #979881)

 -- Muharem Hrnjadovic <mh@foldr3.com>  Fri, 13 Apr 2012 05:49:41 +0200

python-oq-engine (0.6.1-2) oneiric; urgency=low

  * Fix oq_restart_workers script so it uses the correct db table (oq_job)

 -- Muharem Hrnjadovic <mh@foldr3.com>  Wed, 04 Apr 2012 11:29:36 +0200

python-oq-engine (0.6.1-1) oneiric; urgency=low

  * OpenQuake 0.6.1 upstream release (LP: #971541)

 -- Muharem Hrnjadovic <mh@foldr3.com>  Tue, 03 Apr 2012 08:52:39 +0200

python-oq-engine (0.6.0-15) oneiric; urgency=low

  * Support machines with multiple postgres versions (LP: #979881)

 -- Muharem Hrnjadovic <mh@foldr3.com>  Thu, 12 Apr 2012 18:56:58 +0200

python-oq-engine (0.6.0-14) oneiric; urgency=low

  * Improved version string, post-installation actions

 -- Muharem Hrnjadovic <mh@foldr3.com>  Fri, 30 Mar 2012 17:21:40 +0200

python-oq-engine (0.6.0-13) oneiric; urgency=low

  * proper fix for GMF serialization problem (LP: #969014)

 -- Muharem Hrnjadovic <mh@foldr3.com>  Fri, 30 Mar 2012 15:14:41 +0200

python-oq-engine (0.6.0-12) oneiric; urgency=low

  * Fix GMF serialization in the hazard event based calculator (LP: #969014)

 -- Muharem Hrnjadovic <mh@foldr3.com>  Fri, 30 Mar 2012 12:15:44 +0200

python-oq-engine (0.6.0-11) oneiric; urgency=low

  * Fix ERROR: role "oq_ged4gem" does not exist (LP: #968056)

 -- Muharem Hrnjadovic <mh@foldr3.com>  Thu, 29 Mar 2012 10:44:23 +0200

python-oq-engine (0.6.0-10) oneiric; urgency=low

  * Fix BaseHazardCalculator, so self.calc gets initialized.

 -- Muharem Hrnjadovic <mh@foldr3.com>  Fri, 23 Mar 2012 07:20:47 +0100

python-oq-engine (0.6.0-9) oneiric; urgency=low

  * Turn off accidental worker-side logic tree processing (LP: #962788)

 -- Muharem Hrnjadovic <mh@foldr3.com>  Fri, 23 Mar 2012 06:27:36 +0100

python-oq-engine (0.6.0-8) oneiric; urgency=low

  * Package tested and ready for deployment.

 -- Muharem Hrnjadovic <mh@foldr3.com>  Tue, 20 Mar 2012 15:54:31 +0100

python-oq-engine (0.6.0-7) oneiric; urgency=low

  * All demos pass, rebuild this package

 -- Muharem Hrnjadovic <mh@foldr3.com>  Wed, 07 Mar 2012 18:12:26 +0100

python-oq-engine (0.6.0-6) oneiric; urgency=low

  * Another db user fix

 -- Muharem Hrnjadovic <mh@foldr3.com>  Wed, 07 Mar 2012 17:18:31 +0100

python-oq-engine (0.6.0-5) oneiric; urgency=low

  * Fix database users

 -- Muharem Hrnjadovic <mh@foldr3.com>  Wed, 07 Mar 2012 16:39:49 +0100

python-oq-engine (0.6.0-4) oneiric; urgency=low

  * Fix distro series

 -- Muharem Hrnjadovic <mh@foldr3.com>  Wed, 07 Mar 2012 09:25:57 +0100

python-oq-engine (0.6.0-3) precise; urgency=low

  * Added license file

 -- Muharem Hrnjadovic <mh@foldr3.com>  Wed, 07 Mar 2012 08:35:12 +0100

python-oq-engine (0.6.0-2) oneiric; urgency=low

  * added sample celeryconfig.py file

 -- Muharem Hrnjadovic <mh@foldr3.com>  Mon, 05 Mar 2012 20:07:23 +0100

python-oq-engine (0.6.0-1) oneiric; urgency=low

  * OpenQuake rev. 0.6.0 upstream release (LP: #946879)
  * add postgresql-plpython-9.1 dependency (LP: #929429)

 -- Muharem Hrnjadovic <mh@foldr3.com>  Mon, 05 Mar 2012 11:05:22 +0100

python-oq-engine (0.5.1-2) oneiric; urgency=low

  * add postrm script (LP: #906613)

 -- Muharem Hrnjadovic <mh@foldr3.com>  Thu, 02 Feb 2012 13:00:06 +0100

python-oq-engine (0.5.1-1) oneiric; urgency=low

  * 0.5.1 upstream release (LP: #925339)

 -- Muharem Hrnjadovic <mh@foldr3.com>  Thu, 02 Feb 2012 10:11:58 +0100

python-oq-engine (0.5.0-9) oneiric; urgency=low

  * Fix error resulting from backporting code.

 -- Muharem Hrnjadovic <mh@foldr3.com>  Wed, 25 Jan 2012 16:27:49 +0100

python-oq-engine (0.5.0-8) oneiric; urgency=low

  * Fix hazard map serialization failure (LP: #921604)

 -- Muharem Hrnjadovic <mh@foldr3.com>  Wed, 25 Jan 2012 16:06:54 +0100

python-oq-engine (0.5.0-7) oneiric; urgency=low

  * Remove one last 'sudo' from db setup script

 -- Muharem Hrnjadovic <mh@foldr3.com>  Wed, 25 Jan 2012 12:17:35 +0100

python-oq-engine (0.5.0-6) oneiric; urgency=low

  * NRML files are written only once (LP: #914614)
  * optimize parallel results collection (LP: #914613)
  * fix "current realization" progress counter value (LP: #914477)

 -- Muharem Hrnjadovic <mh@foldr3.com>  Thu, 19 Jan 2012 15:16:51 +0100

python-oq-engine (0.5.0-5) oneiric; urgency=low

  * Revert to the usual database user names.

 -- Muharem Hrnjadovic <mh@foldr3.com>  Tue, 10 Jan 2012 10:49:49 +0100

python-oq-engine (0.5.0-4) oneiric; urgency=low

  * Remove "sudo" from db setup script (LP: #914139)

 -- Muharem Hrnjadovic <mh@foldr3.com>  Tue, 10 Jan 2012 08:18:14 +0100

python-oq-engine (0.5.0-3) oneiric; urgency=low

  * Fix demo files.

 -- Muharem Hrnjadovic <mh@foldr3.com>  Mon, 09 Jan 2012 21:10:08 +0100

python-oq-engine (0.5.0-2) oneiric; urgency=low

  * Calculation and serialization are to be carried out in parallel
    (LP: #910985)

 -- Muharem Hrnjadovic <mh@foldr3.com>  Mon, 09 Jan 2012 15:53:05 +0100

python-oq-engine (0.5.0-1) oneiric; urgency=low

  * Prepare rel. 0.5.0 of python-oq-engine (LP: #913540)
  * set JAVA_HOME for celeryd (LP: #911697)

 -- Muharem Hrnjadovic <mh@foldr3.com>  Mon, 09 Jan 2012 07:15:31 +0100

python-oq-engine (0.4.6-11) oneiric; urgency=low

  * Facilitate java-side kvs connection caching
    (LP: #894261, #907760, #907993).

 -- Muharem Hrnjadovic <mh@foldr3.com>  Mon, 02 Jan 2012 13:42:42 +0100

python-oq-engine (0.4.6-10) oneiric; urgency=low

  * Only use one amqp log handler per celery worker (LP: #907360).

 -- Muharem Hrnjadovic <mh@foldr3.com>  Mon, 02 Jan 2012 13:10:50 +0100

python-oq-engine (0.4.6-9) oneiric; urgency=low

  * add a debian/preinst script that makes sure we have no garbage
    from previous package installation lying around (LP: #906613).

 -- Muharem Hrnjadovic <mh@foldr3.com>  Tue, 20 Dec 2011 10:43:12 +0100

python-oq-engine (0.4.6-8) oneiric; urgency=low

  * Repackage 0.4.6-6 (no asynchronous classical PSHA code)
    for oneiric (also fix the postgres-9.1 issues).

 -- Muharem Hrnjadovic <mh@foldr3.com>  Fri, 16 Dec 2011 11:34:47 +0100

python-oq-engine (0.4.6-6) oneiric; urgency=low

  * Make sure /var/lib/openquake/disagg-results exists and has an
    appropriate owner and permissions (LP: #904659)

 -- Muharem Hrnjadovic <mh@foldr3.com>  Thu, 15 Dec 2011 12:26:28 +0100

python-oq-engine (0.4.6-5) natty; urgency=low

  * Make sure the demos that were broken in 0.4.6 are not installed
    (LP: #901112)

 -- Muharem Hrnjadovic <mh@foldr3.com>  Fri, 09 Dec 2011 16:40:50 +0100

python-oq-engine (0.4.6-4) natty; urgency=low

  * Tolerate the failure of chown and/or chmod on /var/lib/openquake
    (LP: #902083)

 -- Muharem Hrnjadovic <mh@foldr3.com>  Fri, 09 Dec 2011 10:38:46 +0100

python-oq-engine (0.4.6-3) natty; urgency=low

  * Remove UHS changes in order to fix python-java-bridge failures
    (LP: #900617)

 -- Muharem Hrnjadovic <mh@foldr3.com>  Fri, 09 Dec 2011 07:51:19 +0100

python-oq-engine (0.4.6-2) oneiric; urgency=low

  * Add missing dependency, python-h5py (LP: #900300)

 -- Muharem Hrnjadovic <mh@foldr3.com>  Mon, 05 Dec 2011 15:09:37 +0100

python-oq-engine (0.4.6-1) oneiric; urgency=low

  * Upstream release (LP: #898634)
  * Make postgres dependencies less version dependent (LP: #898622)

 -- Muharem Hrnjadovic <mh@foldr3.com>  Mon, 05 Dec 2011 10:51:46 +0100

python-oq-engine (0.4.4-19) oneiric; urgency=low

  * Functions called from celery tasks should not make use of logic trees
    (LP: #880743)

 -- Muharem Hrnjadovic <mh@foldr3.com>  Mon, 24 Oct 2011 14:37:41 +0200

python-oq-engine (0.4.4-18) oneiric; urgency=low

  * Add python-setuptools as a python-oq-engine dependency (LP: #877915)

 -- Muharem Hrnjadovic <mh@foldr3.com>  Sun, 23 Oct 2011 18:29:41 +0200

python-oq-engine (0.4.4-17) oneiric; urgency=low

  * Refresh the demos and make sure the newest ones are always installed
    under /usr/openquake/demos

 -- Muharem Hrnjadovic <mh@foldr3.com>  Sun, 23 Oct 2011 18:12:59 +0200

python-oq-engine (0.4.4-16) oneiric; urgency=low

  * Remove superfluous OPENQUAKE_ROOT import.

 -- Muharem Hrnjadovic <mh@foldr3.com>  Sun, 23 Oct 2011 16:42:17 +0200

python-oq-engine (0.4.4-15) oneiric; urgency=low

  * Added the python code needed for the new logic tree implementation
    (LP: #879451)

 -- Muharem Hrnjadovic <mh@foldr3.com>  Sun, 23 Oct 2011 12:27:15 +0200

python-oq-engine (0.4.4-14) oneiric; urgency=low

  * leave exceptions raised by celery tasks alone (LP: #878736)

 -- Muharem Hrnjadovic <mh@foldr3.com>  Thu, 20 Oct 2011 12:30:50 +0200

python-oq-engine (0.4.4-13) oneiric; urgency=low

  * Avoid failures while reraising exceptions (LP: #877992)

 -- Muharem Hrnjadovic <mh@foldr3.com>  Wed, 19 Oct 2011 15:03:58 +0200

python-oq-engine (0.4.4-12) natty; urgency=low

  * Impose upper limit on JVM memory usage (LP: #821002)

 -- Muharem Hrnjadovic <mh@foldr3.com>  Mon, 17 Oct 2011 17:35:40 +0200

python-oq-engine (0.4.4-11) oneiric; urgency=low

  * add python-oq-engine_0.4.4.orig.tar.gz to upload

 -- Muharem Hrnjadovic <mh@foldr3.com>  Fri, 14 Oct 2011 11:57:11 +0200

python-oq-engine (0.4.4-10) oneiric; urgency=low

  * Ubuntu 11.10 upload.

 -- Muharem Hrnjadovic <mh@foldr3.com>  Fri, 14 Oct 2011 11:37:17 +0200

python-oq-engine (0.4.4-9) natty; urgency=low

  * 'new_in_this_release' files apply to latest upgrade (LP: #873205)

 -- Muharem Hrnjadovic <mh@foldr3.com>  Thu, 13 Oct 2011 10:36:04 +0200

python-oq-engine (0.4.4-8) natty; urgency=low

  * Make sure all demo files are unzipped (LP: #872816)

 -- Muharem Hrnjadovic <mh@foldr3.com>  Thu, 13 Oct 2011 10:17:08 +0200

python-oq-engine (0.4.4-7) natty; urgency=low

  * More robust detection of the 'openquake' system group (LP #872814)

 -- Muharem Hrnjadovic <mh@foldr3.com>  Wed, 12 Oct 2011 14:37:40 +0200

python-oq-engine (0.4.4-6) natty; urgency=low

  * make the demo files writable by owner *and* group.

 -- Muharem Hrnjadovic <mh@foldr3.com>  Tue, 11 Oct 2011 16:09:51 +0200

python-oq-engine (0.4.4-5) natty; urgency=low

  * Remove unneeded database users (LP #872277)
  * fix smoketests (add DEPTHTO1PT0KMPERSEC, VS30_TYPE parameter defaults)

 -- Muharem Hrnjadovic <mh@foldr3.com>  Tue, 11 Oct 2011 15:48:20 +0200

python-oq-engine (0.4.4-4) natty; urgency=low

  * turn off -x flag in debian/postinst
  * unzip the example files in /usr/openquake/demos

 -- Muharem Hrnjadovic <mh@foldr3.com>  Tue, 11 Oct 2011 14:55:30 +0200

python-oq-engine (0.4.4-3) natty; urgency=low

  * fix lintian warning

 -- Muharem Hrnjadovic <mh@foldr3.com>  Tue, 11 Oct 2011 14:26:25 +0200

python-oq-engine (0.4.4-2) natty; urgency=low

  * Use dh_installexamples to include the smoketests in the package.

 -- Muharem Hrnjadovic <mh@foldr3.com>  Tue, 11 Oct 2011 12:23:06 +0200

python-oq-engine (0.4.4-1) natty; urgency=low

  * fix permissions for config files in /etc/openquake (LP #850766)
  * be more intelligent about pg_hba.conf files (LP #848579)
  * add smoke tests to the package (LP #810982)

 -- Muharem Hrnjadovic <mh@foldr3.com>  Tue, 11 Oct 2011 11:47:30 +0200

python-oq-engine (0.4.3-21) natty; urgency=low

  * Remove unneeded dependency on fabric (LP: #852004)

 -- Muharem Hrnjadovic <mh@foldr3.com>  Fri, 16 Sep 2011 20:47:49 +0000

python-oq-engine (0.4.3-20) natty; urgency=low

  * Shut down celery prior to restarting postgres and setting up the database
    (LP: #846388)

 -- Muharem Hrnjadovic <mh@foldr3.com>  Sat, 10 Sep 2011 19:47:56 +0200

python-oq-engine (0.4.3-19) natty; urgency=low

  * Close all db connections in order to prevent package upgrade failures
   (LP: 846279)

 -- Muharem Hrnjadovic <mh@foldr3.com>  Sat, 10 Sep 2011 09:37:34 +0200

python-oq-engine (0.4.3-18) natty; urgency=low

  * declare the "include_defaults" flag in the openquake script (LP: #845994)

 -- Muharem Hrnjadovic <mh@foldr3.com>  Fri, 09 Sep 2011 22:38:40 +0200

python-oq-engine (0.4.3-17) natty; urgency=low

  * package the correct software revision (LP: #845583)

 -- Muharem Hrnjadovic <mh@foldr3.com>  Fri, 09 Sep 2011 15:00:05 +0200

python-oq-engine (0.4.3-16) natty; urgency=low

  * Add all required db users to pg_hba.conf (LP: #845461)

 -- Muharem Hrnjadovic <mh@foldr3.com>  Fri, 09 Sep 2011 11:25:41 +0200

python-oq-engine (0.4.3-15) natty; urgency=low

  * Remove obsolete dependency on python-geoalchemy (LP: #845439)

 -- Muharem Hrnjadovic <mh@foldr3.com>  Fri, 09 Sep 2011 10:25:25 +0200

python-oq-engine (0.4.3-14) natty; urgency=low

  * turn off 'set -x' in debian/postinst

 -- Muharem Hrnjadovic <mh@foldr3.com>  Fri, 09 Sep 2011 07:18:34 +0200

python-oq-engine (0.4.3-13) natty; urgency=low

  * Better detection of postgresql-8.4

 -- Muharem Hrnjadovic <mh@foldr3.com>  Fri, 09 Sep 2011 07:16:11 +0200

python-oq-engine (0.4.3-12) natty; urgency=low

  * detect the absence of the rabbitmq and postgres services and refrain
    from the corresponding initialization actions  (LP: #845344)

 -- Muharem Hrnjadovic <mh@foldr3.com>  Fri, 09 Sep 2011 06:47:32 +0200

python-oq-engine (0.4.3-11) natty; urgency=low

  * Fix logging sink configuration file and location.

 -- Muharem Hrnjadovic <mh@foldr3.com>  Wed, 07 Sep 2011 14:31:51 +0200

python-oq-engine (0.4.3-10) natty; urgency=low

  * Fix database user/permissions for admin schema.

 -- Muharem Hrnjadovic <mh@foldr3.com>  Wed, 07 Sep 2011 14:07:30 +0200

python-oq-engine (0.4.3-9) natty; urgency=low

  * turn off 'set -x' in debian/postinst

 -- Muharem Hrnjadovic <mh@foldr3.com>  Tue, 06 Sep 2011 17:44:37 +0200

python-oq-engine (0.4.3-8) natty; urgency=low

  * Fixed database (user) setup and general breakage (LP: #842472)

 -- Muharem Hrnjadovic <mh@foldr3.com>  Tue, 06 Sep 2011 17:42:51 +0200

python-oq-engine (0.4.3-7) natty; urgency=low

  * Fix database (user) setup (LP: #842472)
  * Copy configuration file to /etc/openquake (LP: #842468)

 -- Muharem Hrnjadovic <mh@foldr3.com>  Tue, 06 Sep 2011 15:34:17 +0200

python-oq-engine (0.4.3-6) natty; urgency=low

  * Delay the import of openquake.engine.job to allow the user to see the version
    and/or help without errors (LP: #842604)

 -- Muharem Hrnjadovic <mh@foldr3.com>  Tue, 06 Sep 2011 14:37:06 +0200

python-oq-engine (0.4.3-5) natty; urgency=low

  * Copy configuration file to /usr/openquake (LP: #842468)

 -- Muharem Hrnjadovic <mh@foldr3.com>  Tue, 06 Sep 2011 11:45:55 +0200

python-oq-engine (0.4.3-4) natty; urgency=low

  * Fix 'Architecture' field in debian/control.

 -- Muharem Hrnjadovic <mh@foldr3.com>  Mon, 05 Sep 2011 21:35:10 +0200

python-oq-engine (0.4.3-3) natty; urgency=low

  * Add Django as a dependency (LP: #830974)

 -- Muharem Hrnjadovic <mh@foldr3.com>  Mon, 05 Sep 2011 21:33:01 +0200

python-oq-engine (0.4.3-2) natty; urgency=low

  * Make db error detection smarter (LP: #819710)

 -- Muharem Hrnjadovic <mh@foldr3.com>  Mon, 05 Sep 2011 21:30:16 +0200

python-oq-engine (0.4.3-1) natty; urgency=low

  * Upstream release (LP: #839424)

 -- Muharem Hrnjadovic <mh@foldr3.com>  Mon, 05 Sep 2011 18:13:42 +0200

python-oq-engine (0.4.1-12) natty; urgency=low

  * Better error detection for schema creation output (LP #819710)
  * Remove unneeded python-guppy dependency (LP #826487)

 -- Muharem Hrnjadovic <mh@foldr3.com>  Mon, 15 Aug 2011 03:16:43 +0200

python-oq-engine (0.4.1-11) natty; urgency=low

  * Add the cache garbage collector script (LP #817541)

 -- Muharem Hrnjadovic <mh@foldr3.com>  Thu, 28 Jul 2011 16:56:33 +0200

python-oq-engine (0.4.1-10) natty; urgency=low

  * The name of the default db should be 'openquake'

 -- Muharem Hrnjadovic <mh@foldr3.com>  Tue, 26 Jul 2011 15:47:18 +0200

python-oq-engine (0.4.1-9) natty; urgency=low

  * postgresql reload after pg_hba.conf modification was missing

 -- Muharem Hrnjadovic <mh@foldr3.com>  Tue, 26 Jul 2011 15:28:52 +0200

python-oq-engine (0.4.1-8) natty; urgency=low

  * log4j.properties needs to live in the openquake source code tree
    (LP #816397)

 -- Muharem Hrnjadovic <mh@foldr3.com>  Tue, 26 Jul 2011 14:52:20 +0200

python-oq-engine (0.4.1-7) natty; urgency=low

  * Fix obsolete celeryconfig.py file.

 -- Muharem Hrnjadovic <mh@foldr3.com>  Tue, 26 Jul 2011 14:24:25 +0200

python-oq-engine (0.4.1-6) natty; urgency=low

  * Move xml schemas to the openquake source code tree (LP #816375)

 -- Muharem Hrnjadovic <mh@foldr3.com>  Tue, 26 Jul 2011 13:52:56 +0200

python-oq-engine (0.4.1-5) natty; urgency=low

  * Fix mistake in postinst (db init output in now redirected correctly)

 -- Muharem Hrnjadovic <mh@foldr3.com>  Tue, 26 Jul 2011 12:16:20 +0200

python-oq-engine (0.4.1-4) natty; urgency=low

  * database initialisation is now checked for errors

 -- Muharem Hrnjadovic <mh@foldr3.com>  Tue, 26 Jul 2011 11:25:18 +0200

python-oq-engine (0.4.1-3) natty; urgency=low

  * when invoked from postinst the sudo commands in the create_oq_schema
    script break it (since the latter is run by the postgres user)

 -- Muharem Hrnjadovic <mh@foldr3.com>  Tue, 26 Jul 2011 07:58:31 +0200

python-oq-engine (0.4.1-2) natty; urgency=low

  * get_uiapi_writer_session() has defaults (LP #815912)
  * moved the db-rooted source code tree under openquake (LP #816232)

 -- Muharem Hrnjadovic <mh@foldr3.com>  Tue, 26 Jul 2011 06:35:03 +0200

python-oq-engine (0.4.1-1) natty; urgency=low

  * OpenQuake 0.4.1 release
  * add postgresql-8.4 as a recommended package (LP #810953)
  * configure the OpenQuake database if postgres is installed (LP #810955)
  * add dependencies (LP #813961)
  * add the sticky bit to /usr/openquake (LP #810985)

 -- Muharem Hrnjadovic <mh@foldr3.com>  Thu, 21 Jul 2011 11:48:36 +0200

python-oq-engine (0.3.9-6) natty; urgency=low

  * The rabbitmq-server and redis-server packages should be merely recommended
    since we may want to install the openquake package on worker machines but
    deploy the two daemons in question elsewhere.

 -- Muharem Hrnjadovic <mh@foldr3.com>  Tue, 14 Jun 2011 20:12:50 +0200

python-oq-engine (0.3.9-5) natty; urgency=low

  * The number of celery tasks is based on the number of CPUs/cores
    (when the HAZARD_TASKS parameter is not set).

 -- Muharem Hrnjadovic <mh@foldr3.com>  Thu, 09 Jun 2011 15:15:54 +0200

python-oq-engine (0.3.9-4) natty; urgency=low

  * Create /usr/openquake in postinst

 -- Muharem Hrnjadovic <mh@foldr3.com>  Tue, 07 Jun 2011 16:43:24 +0200

python-oq-engine (0.3.9-3) natty; urgency=low

  * Added java-oq dependency

 -- Muharem Hrnjadovic <mh@foldr3.com>  Tue, 07 Jun 2011 14:58:44 +0200

python-oq-engine (0.3.9-2) natty; urgency=low

  * Added the python-geoalchemy dependency.

 -- Muharem Hrnjadovic <mh@foldr3.com>  Tue, 07 Jun 2011 10:30:02 +0200

python-oq-engine (0.3.9-1) natty; urgency=low

  * Upstream OpenQuake python sources.

 -- Muharem Hrnjadovic <mh@foldr3.com>  Mon, 06 Jun 2011 11:42:24 +0200<|MERGE_RESOLUTION|>--- conflicted
+++ resolved
@@ -1,11 +1,8 @@
   [Michele Simionato]
-<<<<<<< HEAD
-  * Optimized the source distribution for the case of large source model
-    logic trees
-=======
+  * Removed the SourceManager: now the sources are filtered in thr workers
+    and we never split in tiles
   * Added more validity checks to the disaggregation parameters; split the
     sources even in the disaggregation phase
->>>>>>> 00f0bb97
   * Added an optimized event based calculator computing the total losses by
     taxonomy and nothing else
   * Filtered the sources up front when there are few sites (<= 10)
