--- conflicted
+++ resolved
@@ -5,11 +5,8 @@
     process dies unexpectedly
 
   [Michele Simionato]
-<<<<<<< HEAD
   * Saved the risk models in HDF5 format
-=======
   * Unified the calculators classical and classical_tiling
->>>>>>> ee844d57
   * The epsilon_matrix is not saved anymore
   * Source filtering is now on demand, depending on the parameter
     `filter_sources`.
