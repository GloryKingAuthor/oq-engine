--- conflicted
+++ resolved
@@ -1,9 +1,6 @@
   [Michele Simionato]
-<<<<<<< HEAD
   * Added a view displaying the calculation times by source typology
-=======
   * Fixed the test of GMPETable after the correction in hazardlib
->>>>>>> 53a46f0c
   * Optimized the saving of the asset loss table
   * Fixed a bug with indices over the minimum IML when computing the loss
     ratios
