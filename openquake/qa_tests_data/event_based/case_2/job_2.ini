--- conflicted
+++ resolved
@@ -49,10 +49,6 @@
 [output]
 
 hazard_curves_from_gmfs = true
-<<<<<<< HEAD
-mean_hazard_curves = false
 std_hazard_curves = false
-=======
->>>>>>> 292ac921
 quantile_hazard_curves =
 poes =