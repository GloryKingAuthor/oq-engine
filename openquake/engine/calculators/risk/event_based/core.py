--- conflicted
+++ resolved
@@ -168,23 +168,10 @@
 
 def individual_outputs(loss_type, unit, params, profile):
 
-<<<<<<< HEAD
-    with profile('getting ruptures'):
-        ruptures = models.SESRupture.objects.filter(
-            ses__ses_collection__lt_realization=
-            unit.getter.hazard_output.gmf.lt_realization
-        ).values_list('id', flat=True)
-
-    event_loss_table = collections.Counter()
-
-    assets, ground_motion_values = unit.getter(
-        ruptures, profile('getting hazard'))
-=======
     event_loss_table = collections.Counter()
 
     assets, (ground_motion_values, ruptures) = unit.getter(
         profile('getting hazard'))
->>>>>>> a83db700
 
     with profile('computing losses, loss curves and maps'):
         loss_matrix, curves = unit.calc(ground_motion_values)
