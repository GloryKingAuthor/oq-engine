--- conflicted
+++ resolved
@@ -34,25 +34,6 @@
     upgrader.check_versions(connection)
     connection.cursor().execute(
         # cleanup of the flag oq_job.is_running
-<<<<<<< HEAD
         'UPDATE job SET is_running=0 WHERE is_running=1')
-
-    # the django autoreloader sets the variable RUN_MAIN; at the beginning
-    # it is None, and only at that moment celery must be run
-    run_celery = 'celery' in sys.argv and os.environ.get("RUN_MAIN") is None
-    if run_celery:
-        sys.argv.remove('celery')
-        cel = subprocess.Popen(CELERY)
-        print 'Starting celery, logging on /tmp/celery.log'
-    try:
-        with executor:
-            execute_from_command_line(sys.argv)
-    finally:
-        if run_celery:
-            print '\nKilling celery'
-            cel.kill()
-=======
-        'UPDATE job SET is_running=false WHERE is_running')
     with executor:
-        execute_from_command_line(sys.argv)
->>>>>>> c42de608
+        execute_from_command_line(sys.argv)