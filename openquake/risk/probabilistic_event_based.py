# -*- coding: utf-8 -*-
"""
This module defines the functions used to compute loss ratio and loss curves
using the probabilistic event based approach.
"""

#

import math
from numpy import array # pylint: disable=E1101, E0611
from numpy import linspace # pylint: disable=E1101, E0611
from numpy import histogram # pylint: disable=E1101, E0611
from numpy import where # pylint: disable=E1101, E0611

from openquake import shapes

DEFAULT_NUMBER_OF_SAMPLES = 25

def compute_loss_ratios(vuln_function, ground_motion_field_set):
    """Compute loss ratios using the ground motion field passed."""
    if vuln_function == shapes.EMPTY_CURVE or not \
                        ground_motion_field_set["IMLs"]:
        return []
    
    imls = vuln_function.abscissae
    loss_ratios = []
    
    # seems like with numpy you can only specify a single fill value
    # if the x_new is outside the range. Here we need two different values,
    # depending if the x_new is below or upon the defined values
    for ground_motion_field in ground_motion_field_set["IMLs"]:
        if ground_motion_field < imls[0]:
            loss_ratios.append(0.0)
        elif ground_motion_field > imls[-1]:
            loss_ratios.append(imls[-1])
        else:
            loss_ratios.append(vuln_function.ordinate_for(
                    ground_motion_field))
    
    return array(loss_ratios)


def compute_loss_ratios_range(vuln_function):
    """Compute the range of loss ratios used to build the loss ratio curve."""
    loss_ratios = vuln_function.ordinates[:, 0]
    return linspace(0.0, loss_ratios[-1], num=DEFAULT_NUMBER_OF_SAMPLES)


def compute_cumulative_histogram(loss_ratios, loss_ratios_range):
    "Compute the cumulative histogram."
    
    def invalid_ratios(ratios):
        """ Return the number of invalid ratios or None """
        invalids = where(ratios <= 0.0)
        # TODO(JMC): I think this is wrong. where doesn't return zero values
        if invalids:
            return len(invalids[0])
        return None
    
    hist = histogram(loss_ratios, bins=loss_ratios_range)
    hist = hist[0][::-1].cumsum()[::-1]

    # ratios with value 0.0 must be deleted
    hist[0] = hist[0] - invalid_ratios(loss_ratios)
    return hist


def compute_rates_of_exceedance(cum_histogram, tses):
    """Compute the rates of exceedance for the given ground motion
    field and cumulative histogram."""
    if tses <= 0:
        raise ValueError("TSES is not supposed to be less than zero!")
    
    return (array(cum_histogram).astype(float) / tses)


def compute_probs_of_exceedance(rates_of_exceedance, time_span):
    """Compute the probabilities of exceedance for the given ground
    motion field and rates of exceedance."""
    probs_of_exceedance = []
    for idx in xrange(len(rates_of_exceedance)):
        probs_of_exceedance.append(1 - math.exp(
                (rates_of_exceedance[idx] * -1) \
                *  time_span))
    
    return array(probs_of_exceedance)


def compute_loss_ratio_curve(vuln_function, ground_motion_field_set):
    """Compute the loss ratio curve using the probailistic event approach."""
    loss_ratios = compute_loss_ratios(vuln_function, ground_motion_field_set)
    loss_ratios_range = compute_loss_ratios_range(vuln_function)
    
    probs_of_exceedance = compute_probs_of_exceedance(
            compute_rates_of_exceedance(compute_cumulative_histogram(
            loss_ratios, loss_ratios_range), ground_motion_field_set["TSES"]),
            ground_motion_field_set["TimeSpan"])

    return _generate_loss_ratio_curve(loss_ratios_range, probs_of_exceedance)


def _generate_loss_ratio_curve(loss_ratios, probs_of_exceedance):
    """Generate a loss ratio curve, given a set of loss ratios
    and corresponding probabilities of exceedance. This function
    is intended to be used internally."""

    data = []
    for idx in xrange(len(loss_ratios) - 1):
        mean_loss_ratios = (loss_ratios[idx] + \
                loss_ratios[idx + 1]) / 2
        data.append((mean_loss_ratios, probs_of_exceedance[idx]))

    return shapes.Curve(data)


# TODO (ac): Test with pre computed data!
def compute_loss_ratio_curve_from_aggregate(aggregate_hist, tses, time_span):
<<<<<<< HEAD
    """Compute a loss ratio curve from an aggregate histogram."""
=======
    """ Return curve from aggregate """ 
>>>>>>> 94171001
    probs_of_exceedance = compute_probs_of_exceedance(
            compute_rates_of_exceedance(aggregate_hist.compute(),
            tses), time_span)

    return _generate_loss_ratio_curve(aggregate_hist.bins, probs_of_exceedance)


class AggregateHistogram(object):
    """This class computes an aggregate histogram."""

    def __init__(self, number_of_bins):
        self.min = 0.0
        self.max = 0.0

        self.distribution = []
        self.number_of_bins = number_of_bins

    @property
    def bins(self):
<<<<<<< HEAD
        """Return the bins defined for this histogram."""
=======
        """ Histogram Bins """
>>>>>>> 94171001
        return linspace(self.min, self.max, self.number_of_bins)

# TODO (ac): Not tested yet, need pre computed test data!
    def append(self, vuln_function, ground_motion_field_set):
        """Append this vulnerability function and gmf to the set
        of input data used to compute the aggregate histogram."""
        self._append(compute_loss_ratios(vuln_function, ground_motion_field_set),
                compute_loss_ratios_range(vuln_function))

    def _append(self, distribution, bins):
        """Append this distribution to the set of distributions used
        to compute the aggregate histogram. Update also (with the given bins)
        the min/max boundaries used to compute the bins for the
        aggregate histogram."""
        self.distribution.extend(distribution)

        if bins[0] < self.min:
            self.min = bins[0]
        
        if bins[-1] > self.max:
            self.max = bins[-1]
    
    def compute(self):
        """Compute the aggregate histogram."""
        return histogram(self.distribution, self.bins)[0]<|MERGE_RESOLUTION|>--- conflicted
+++ resolved
@@ -3,8 +3,6 @@
 This module defines the functions used to compute loss ratio and loss curves
 using the probabilistic event based approach.
 """
-
-#
 
 import math
 from numpy import array # pylint: disable=E1101, E0611
@@ -115,11 +113,7 @@
 
 # TODO (ac): Test with pre computed data!
 def compute_loss_ratio_curve_from_aggregate(aggregate_hist, tses, time_span):
-<<<<<<< HEAD
     """Compute a loss ratio curve from an aggregate histogram."""
-=======
-    """ Return curve from aggregate """ 
->>>>>>> 94171001
     probs_of_exceedance = compute_probs_of_exceedance(
             compute_rates_of_exceedance(aggregate_hist.compute(),
             tses), time_span)
@@ -139,11 +133,7 @@
 
     @property
     def bins(self):
-<<<<<<< HEAD
         """Return the bins defined for this histogram."""
-=======
-        """ Histogram Bins """
->>>>>>> 94171001
         return linspace(self.min, self.max, self.number_of_bins)
 
 # TODO (ac): Not tested yet, need pre computed test data!
