--- conflicted
+++ resolved
@@ -53,13 +53,9 @@
         self.get_composite_source_model = readinput.get_composite_source_model
         self.get_exposure = readinput.get_exposure
         self.make_hmap = calc.make_hmap
-<<<<<<< HEAD
-        self.run = run
+        self.geodetic_distance = geodetic_distance
         self.status = status
         self.abort = abort.abort
-=======
-        self.geodetic_distance = geodetic_distance
->>>>>>> d06ac6f7
         # TODO: more utilities when be added when deemed useful
 
 
