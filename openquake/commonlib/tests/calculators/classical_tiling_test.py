--- conflicted
+++ resolved
@@ -7,11 +7,7 @@
 class ClassicalTestCase(CalculatorTestCase):
     @attr('qa', 'hazard', 'classical_tiling')
     def test_case_1(self):
-<<<<<<< HEAD
-        raise unittest.SkipTest
-=======
         raise unittest.SkipTest  # temporarily skipped
->>>>>>> 0062d48a
         out = self.run_calc(case_1.__file__, 'job.ini', exports='csv')
         expected = [
             'hazard_curve-mean.csv',
