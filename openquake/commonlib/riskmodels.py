# -*- coding: utf-8 -*-
# vim: tabstop=4 shiftwidth=4 softtabstop=4

# Copyright (c) 2014, GEM Foundation.
#
# OpenQuake is free software: you can redistribute it and/or modify it
# under the terms of the GNU Affero General Public License as published
# by the Free Software Foundation, either version 3 of the License, or
# (at your option) any later version.
#
# OpenQuake is distributed in the hope that it will be useful,
# but WITHOUT ANY WARRANTY; without even the implied warranty of
# MERCHANTABILITY or FITNESS FOR A PARTICULAR PURPOSE.  See the
# GNU General Public License for more details.
#
# You should have received a copy of the GNU Affero General Public License
# along with OpenQuake.  If not, see <http://www.gnu.org/licenses/>.

"""
Reading risk models for risk calculators
"""

import logging
import collections

<<<<<<< HEAD
from openquake.commonlib.node import read_nodes, context
from openquake.commonlib import InvalidFile
from openquake.risklib import scientific

=======
from openquake.nrmllib.node import read_nodes, LiteralNode, context
from openquake.nrmllib import InvalidFile
from openquake.risklib import scientific, workflows
from openquake.commonlib import valid
>>>>>>> 23e8586e
from openquake.commonlib.oqvalidation import vulnerability_files
from openquake.commonlib.nrml import registry

# loss types (in the risk models) and cost types (in the exposure)
# are the sames except for fatalities -> occupants


def loss_type_to_cost_type(lt):
    """Convert a loss_type string into a cost_type string"""
    return 'occupants' if lt == 'fatalities' else lt


def cost_type_to_loss_type(ct):
    """Convert a cost_type string into a loss_type string"""
    return 'fatalities' if ct == 'occupants' else ct


def get_vfs(inputs, retrofitted=False):
    """
    Given a dictionary {key: pathname}, look for keys with name
    <cost_type>__vulnerability, parse them and returns a dictionary
    imt, taxonomy -> vf_by_loss_type
    """
    retro = '_retrofitted' if retrofitted else ''
    vulnerability_functions = collections.defaultdict(dict)
    for cost_type in vulnerability_files(inputs):
        key = '%s_vulnerability%s' % (cost_type, retro)
        if key not in inputs:
            continue
        vf_dict = get_vulnerability_functions(inputs[key])
        for (imt, tax), vf in vf_dict.iteritems():
            vulnerability_functions[imt, tax][
                cost_type_to_loss_type(cost_type)] = vf
    return vulnerability_functions


############################ vulnerability ##################################

<<<<<<< HEAD
=======
class VulnerabilityNode(LiteralNode):
    """
    Literal Node class used to validate discrete vulnerability functions
    """
    validators = valid.parameters(
        vulnerabilitySetID=valid.name,
        vulnerabilityFunctionID=valid.name_with_dashes,
        assetCategory=str,
        # the assetCategory here has nothing to do with the category
        # in the exposure model and it is not used by the engine
        lossCategory=valid.utf8,  # a description field
        IML=valid.IML,
        lossRatio=valid.positivefloats,
        coefficientsVariation=valid.positivefloats,
        probabilisticDistribution=valid.Choice('LN', 'BT'),
    )

>>>>>>> 23e8586e

def filter_vset(elem):
    return elem.tag.endswith('discreteVulnerabilitySet')


def get_vulnerability_functions(fname):
    """
    :param fname:
        path of the vulnerability filter
    :returns:
        a dictionary imt, taxonomy -> vulnerability function
    """
    imts = set()
    taxonomies = set()
    vf_dict = {}  # imt, taxonomy -> vulnerability function
    for vset in read_nodes(fname, filter_vset, registry['vulnerabilityModel']):
        imt_str, imls, min_iml, max_iml, imlUnit = ~vset.IML
        if imt_str in imts:
            raise InvalidFile('Duplicated IMT %s: %s, line %d' %
                              (imt_str, fname, vset.imt.lineno))
        imts.add(imt_str)
        for vfun in vset.getnodes('discreteVulnerability'):
            taxonomy = vfun['vulnerabilityFunctionID']
            if taxonomy in taxonomies:
                raise InvalidFile(
                    'Duplicated vulnerabilityFunctionID: %s: %s, line %d' %
                    (taxonomy, fname, vfun.lineno))
            taxonomies.add(taxonomy)
            with context(fname, vfun):
                loss_ratios = ~vfun.lossRatio
                coefficients = ~vfun.coefficientsVariation
            if len(loss_ratios) != len(imls):
                raise InvalidFile(
                    'There are %d loss ratios, but %d imls: %s, line %d' %
                    (len(loss_ratios), len(imls), fname,
                     vfun.lossRatio.lineno))
            if len(coefficients) != len(imls):
                raise InvalidFile(
                    'There are %d coefficients, but %d imls: %s, line %d' %
                    (len(coefficients), len(imls), fname,
                     vfun.coefficientsVariation.lineno))
            with context(fname, vfun):
                vf_dict[imt_str, taxonomy] = scientific.VulnerabilityFunction(
                    imt_str, imls, loss_ratios, coefficients,
                    vfun['probabilisticDistribution'])
    return vf_dict


def get_imtls_from_vulnerabilities(inputs):
    """
    :param inputs:
        a dictionary {losstype_vulnerability: fname}
    :returns:
        a dictionary imt_str -> imls
    """
    # NB: different loss types may have different IMLs for the same IMT
    # in that case we merge the IMLs
    imtls = {}
    for loss_type, fname in vulnerability_files(inputs).iteritems():
        for (imt, taxonomy), vf in get_vulnerability_functions(fname).items():
            imls = list(vf.imls)
            if imt in imtls and imtls[imt] != imls:
                logging.info(
                    'Different levels for IMT %s: got %s, expected %s '
                    'in %s', imt, vf.imls, imtls[imt], fname)
                imtls[imt] = sorted(set(imls + imtls[imt]))
            else:
                imtls[imt] = imls
    return imtls


############################ fragility ##################################

<<<<<<< HEAD
=======
class FragilityNode(LiteralNode):
    validators = valid.parameters(
        format=valid.ChoiceCI('discrete', 'continuous'),
        lossCategory=valid.utf8,  # a description field
        IML=valid.IML,
        params=valid.fragilityparams,
        limitStates=valid.namelist,
        description=valid.utf8,
        type=valid.ChoiceCI('lognormal'),
        poEs=valid.probabilities,
        noDamageLimit=valid.positivefloat,
    )


>>>>>>> 23e8586e
class List(list):
    """
    Class to store lists of objects with common attributes
    """
    def __init__(self, elements, **attrs):
        list.__init__(self, elements)
        vars(self).update(attrs)


def get_fragility_functions(fname):
    """
    :param fname:
        path of the fragility file
    :returns:
        damage_states list and dictionary taxonomy -> functions
    """
    [fmodel] = read_nodes(
        fname, lambda el: el.tag.endswith('fragilityModel'),
        registry['fragilityModel'])
    # ~fmodel.description is ignored
    limit_states = ~fmodel.limitStates
    tag = 'ffc' if fmodel['format'] == 'continuous' else 'ffd'
    fragility_functions = {}  # taxonomy -> functions
    for ffs in fmodel.getnodes('ffs'):
        nodamage = ffs.attrib.get('noDamageLimit')
        taxonomy = ~ffs.taxonomy
        imt_str, imls, min_iml, max_iml, imlUnit = ~ffs.IML
        fragility_functions[taxonomy] = List([], imt=imt_str, imls=imls)
        lstates = []
        for ff in ffs.getnodes(tag):
            lstates.append(ff['ls'])
            if tag == 'ffc':
                with context(fname, ff):
                    mean_stddev = ~ff.params
                fragility_functions[taxonomy].append(
                    scientific.FragilityFunctionContinuous(*mean_stddev))
            else:  # discrete
                with context(fname, ff):
                    poes = ~ff.poEs
                if nodamage is None:
                    fragility_functions[taxonomy].append(
                        scientific.FragilityFunctionDiscrete(
                            imls, poes, imls[0]))
                else:
                    fragility_functions[taxonomy].append(
                        scientific.FragilityFunctionDiscrete(
                            [nodamage] + imls, [0.0] + poes, nodamage))
        if lstates != limit_states:
            raise InvalidFile("Expected limit states %s, got %s in %s" %
                             (limit_states, lstates, fname))

    return ['no_damage'] + limit_states, fragility_functions


class RiskModelDict(dict):
    """
    A dictionary containing the risk models, one for each pair
    (imt, taxonomy).
    """


def get_risk_models(oqparam):
    """
    Return a :class:`RiskModelDict` instance
    """
    risk_models = RiskModelDict()

    rit = getattr(oqparam, 'risk_investigation_time', None)
    if rit:  # defined for event based calculations
        oqparam.time_span = oqparam.tses = rit

    if oqparam.calculation_mode == 'scenario_damage':
        # scenario damage calculator
        damage_states, fragility_functions = get_fragility_functions(
            oqparam.inputs['fragility'])
        risk_models.damage_states = damage_states
        for taxonomy, ffs in fragility_functions.iteritems():
            risk_models[ffs.imt, taxonomy] = workflows.RiskModel(
                ffs.imt, taxonomy, workflows.Damage(dict(damage=ffs)))
    elif oqparam.calculation_mode.endswith('_bcr'):
        # bcr calculators
        vf_orig = get_vfs(oqparam.inputs, retrofitted=False).items()
        vf_retro = get_vfs(oqparam.inputs, retrofitted=True).items()
        for (imt_taxo, vfs), (imt_taxo_, vfs_) in zip(vf_orig, vf_retro):
            assert imt_taxo == imt_taxo_  # same imt and taxonomy
            workflow = workflows.get_workflow(
                oqparam,
                vulnerability_functions_orig=vfs,
                vulnerability_functions_retro=vfs_)
            risk_models[imt_taxo] = workflows.RiskModel(
                imt_taxo[0], imt_taxo[1], workflow)
    else:
        # classical, event based and scenario calculators
        for imt_taxo, vfs in get_vfs(oqparam.inputs).iteritems():
            workflow = workflows.get_workflow(
                oqparam, vulnerability_functions=vfs)
            risk_models[imt_taxo] = workflows.RiskModel(
                imt_taxo[0], imt_taxo[1], workflow)

    return risk_models<|MERGE_RESOLUTION|>--- conflicted
+++ resolved
@@ -23,17 +23,9 @@
 import logging
 import collections
 
-<<<<<<< HEAD
 from openquake.commonlib.node import read_nodes, context
 from openquake.commonlib import InvalidFile
-from openquake.risklib import scientific
-
-=======
-from openquake.nrmllib.node import read_nodes, LiteralNode, context
-from openquake.nrmllib import InvalidFile
 from openquake.risklib import scientific, workflows
-from openquake.commonlib import valid
->>>>>>> 23e8586e
 from openquake.commonlib.oqvalidation import vulnerability_files
 from openquake.commonlib.nrml import registry
 
@@ -72,26 +64,6 @@
 
 ############################ vulnerability ##################################
 
-<<<<<<< HEAD
-=======
-class VulnerabilityNode(LiteralNode):
-    """
-    Literal Node class used to validate discrete vulnerability functions
-    """
-    validators = valid.parameters(
-        vulnerabilitySetID=valid.name,
-        vulnerabilityFunctionID=valid.name_with_dashes,
-        assetCategory=str,
-        # the assetCategory here has nothing to do with the category
-        # in the exposure model and it is not used by the engine
-        lossCategory=valid.utf8,  # a description field
-        IML=valid.IML,
-        lossRatio=valid.positivefloats,
-        coefficientsVariation=valid.positivefloats,
-        probabilisticDistribution=valid.Choice('LN', 'BT'),
-    )
-
->>>>>>> 23e8586e
 
 def filter_vset(elem):
     return elem.tag.endswith('discreteVulnerabilitySet')
@@ -165,23 +137,6 @@
 
 ############################ fragility ##################################
 
-<<<<<<< HEAD
-=======
-class FragilityNode(LiteralNode):
-    validators = valid.parameters(
-        format=valid.ChoiceCI('discrete', 'continuous'),
-        lossCategory=valid.utf8,  # a description field
-        IML=valid.IML,
-        params=valid.fragilityparams,
-        limitStates=valid.namelist,
-        description=valid.utf8,
-        type=valid.ChoiceCI('lognormal'),
-        poEs=valid.probabilities,
-        noDamageLimit=valid.positivefloat,
-    )
-
-
->>>>>>> 23e8586e
 class List(list):
     """
     Class to store lists of objects with common attributes
