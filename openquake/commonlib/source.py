# -*- coding: utf-8 -*-
# vim: tabstop=4 shiftwidth=4 softtabstop=4
#
# Copyright (C) 2010-2018 GEM Foundation
#
# OpenQuake is free software: you can redistribute it and/or modify it
# under the terms of the GNU Affero General Public License as published
# by the Free Software Foundation, either version 3 of the License, or
# (at your option) any later version.
#
# OpenQuake is distributed in the hope that it will be useful,
# but WITHOUT ANY WARRANTY; without even the implied warranty of
# MERCHANTABILITY or FITNESS FOR A PARTICULAR PURPOSE.  See the
# GNU Affero General Public License for more details.
#
# You should have received a copy of the GNU Affero General Public License
# along with OpenQuake. If not, see <http://www.gnu.org/licenses/>.
import os
import copy
import math
import logging
import operator
import collections
import numpy

from openquake.baselib import hdf5
from openquake.baselib.python3compat import decode
from openquake.baselib.general import (
    groupby, group_array, gettemp, AccumDict, cached_property)
from openquake.hazardlib import source, sourceconverter
from openquake.hazardlib.source import rupture_collection
from openquake.hazardlib.gsim.gmpe_table import GMPETable
from openquake.commonlib import logictree
from openquake.commonlib.rlzs_assoc import get_rlzs_assoc


MINWEIGHT = source.MINWEIGHT
MAX_INT = 2 ** 31 - 1
U16 = numpy.uint16
U32 = numpy.uint32
I32 = numpy.int32
F32 = numpy.float32
weight = operator.attrgetter('weight')
rlz_dt = numpy.dtype([
    ('branch_path', 'S200'), ('gsims', 'S100'), ('weight', F32)])

source_model_dt = numpy.dtype([
    ('name', hdf5.vstr),
    ('weight', F32),
    ('path', hdf5.vstr),
    ('num_rlzs', U32),
    ('samples', U32),
])

src_group_dt = numpy.dtype(
    [('grp_id', U32),
     ('name', hdf5.vstr),
     ('trti', U16),
     ('effrup', I32),
     ('totrup', I32),
     ('sm_id', U32)])


def gsim_names(rlz):
    """
    Names of the underlying GSIMs separated by spaces
    """
    return ' '.join(str(v) for v in rlz.gsim_rlz.value)


def capitalize(words):
    """
    Capitalize words separated by spaces.
    """
    return ' '.join(w.capitalize() for w in decode(words).split(' '))


def _assert_equal_sources(nodes):
    if hasattr(nodes[0], 'source_id'):
        n0 = nodes[0]
        for n in nodes[1:]:
            n.assert_equal(n0, ignore=('id', 'src_group_id'))
    else:  # assume source nodes
        n0 = nodes[0].to_str()
        for n in nodes[1:]:
            eq = n.to_str() == n0
            if not eq:
                f0 = gettemp(n0)
                f1 = gettemp(n.to_str())
            assert eq, 'different parameters for source %s, run meld %s %s' % (
                n['id'], f0, f1)


def get_field(data, field, default):
    """
    :param data: a record with a field `field`, possibily missing
    """
    try:
        return data[field]
    except ValueError:  # field missing in old engines
        return default


class CompositionInfo(object):
    """
    An object to collect information about the composition of
    a composite source model.

    :param source_model_lt: a SourceModelLogicTree object
    :param source_models: a list of LtSourceModel instances
    """
    @classmethod
    def fake(cls, gsimlt=None):
        """
        :returns:
            a fake `CompositionInfo` instance with the given gsim logic tree
            object; if None, builds automatically a fake gsim logic tree
        """
        weight = 1
        gsim_lt = gsimlt or logictree.GsimLogicTree.from_('FromFile')
        fakeSM = logictree.LtSourceModel(
            'scenario', weight,  'b1',
            [sourceconverter.SourceGroup('*', eff_ruptures=1)],
            gsim_lt.get_num_paths(), ordinal=0, samples=1)
        return cls(gsim_lt, seed=0, num_samples=0, source_models=[fakeSM],
                   totweight=0)

    get_rlzs_assoc = get_rlzs_assoc

    def __init__(self, gsim_lt, seed, num_samples, source_models, totweight=0):
        self.gsim_lt = gsim_lt
        self.seed = seed
        self.num_samples = num_samples
        self.source_models = source_models
        self.tot_weight = totweight
        self.init()

    def init(self):
        self.trt_by_grp = self.grp_by("trt")
        if self.num_samples:
            self.seed_samples_by_grp = {}
            seed = self.seed
            for sm in self.source_models:
                for grp in sm.src_groups:
                    self.seed_samples_by_grp[grp.id] = seed, sm.samples
                seed += sm.samples

    @property
    def gsim_rlzs(self):
        """
        Build and cache the gsim logic tree realizations
        """
        try:
            return self._gsim_rlzs
        except AttributeError:
            self._gsim_rlzs = list(self.gsim_lt)
            return self._gsim_rlzs

    def get_gsims(self, grp_id):
        """
        Get the GSIMs associated with the given group
        """
        trt = self.trt_by_grp[grp_id]
        if self.num_samples:  # sampling
            seed, samples = self.seed_samples_by_grp[grp_id]
            numpy.random.seed(seed)
            idxs = numpy.random.choice(len(self.gsim_rlzs), samples)
            rlzs = [self.gsim_rlzs[i] for i in idxs]
        else:  # full enumeration
            rlzs = None
        return self.gsim_lt.get_gsims(trt, rlzs)

    def get_info(self, sm_id):
        """
        Extract a CompositionInfo instance containing the single
        model of index `sm_id`.
        """
        sm = self.source_models[sm_id]
        num_samples = sm.samples if self.num_samples else 0
        return self.__class__(
            self.gsim_lt, self.seed, num_samples, [sm], self.tot_weight)

    def get_samples_by_grp(self):
        """
        :returns: a dictionary src_group_id -> source_model.samples
        """
        return {grp.id: sm.samples for sm in self.source_models
                for grp in sm.src_groups}

    def get_rlzs_by_gsim_grp(self, sm_lt_path=None, trts=None):
        """
        :returns: a dictionary src_group_id -> gsim -> rlzs
        """
        self.rlzs_assoc = self.get_rlzs_assoc(sm_lt_path, trts)
        dic = {grp.id: self.rlzs_assoc.get_rlzs_by_gsim(grp.id)
               for sm in self.source_models for grp in sm.src_groups}
        return dic

    def __getnewargs__(self):
        # with this CompositionInfo instances will be unpickled correctly
        return self.seed, self.num_samples, self.source_models

    def trt2i(self):
        """
        :returns: trt -> trti
        """
        trts = sorted(set(src_group.trt for sm in self.source_models
                          for src_group in sm.src_groups))
        return {trt: i for i, trt in enumerate(trts)}

    def __toh5__(self):
        # save csm_info/sg_data, csm_info/sm_data in the datastore
        trti = self.trt2i()
        sg_data = []
        sm_data = []
        for sm in self.source_models:
            trts = set(sg.trt for sg in sm.src_groups)
            num_gsim_paths = self.gsim_lt.reduce(trts).get_num_paths()
            sm_data.append((sm.names, sm.weight, '_'.join(sm.path),
                            num_gsim_paths, sm.samples))
            for src_group in sm.src_groups:
                sg_data.append((src_group.id, src_group.name,
                                trti[src_group.trt], src_group.eff_ruptures,
                                src_group.tot_ruptures, sm.ordinal))
        return (dict(
            sg_data=numpy.array(sg_data, src_group_dt),
            sm_data=numpy.array(sm_data, source_model_dt)),
                dict(seed=self.seed, num_samples=self.num_samples,
                     trts=hdf5.array_of_vstr(sorted(trti)),
                     gsim_lt_xml=str(self.gsim_lt),
                     gsim_fname=self.gsim_lt.fname,
                     tot_weight=self.tot_weight))

    def __fromh5__(self, dic, attrs):
        # TODO: this is called more times than needed, maybe we should cache it
        sg_data = group_array(dic['sg_data'], 'sm_id')
        sm_data = dic['sm_data']
        vars(self).update(attrs)
        self.gsim_fname = decode(self.gsim_fname)
        if self.gsim_fname.endswith('.xml'):
            # otherwise it would look in the current directory
            GMPETable.GMPE_DIR = os.path.dirname(self.gsim_fname)
            trts = sorted(self.trts)
            tmp = gettemp(self.gsim_lt_xml, suffix='.xml')
            self.gsim_lt = logictree.GsimLogicTree(tmp, trts)
        else:  # fake file with the name of the GSIM
            self.gsim_lt = logictree.GsimLogicTree.from_(self.gsim_fname)
        self.source_models = []
        for sm_id, rec in enumerate(sm_data):
            tdata = sg_data[sm_id]
            srcgroups = [
                sourceconverter.SourceGroup(
                    self.trts[data['trti']], id=data['grp_id'],
                    name=get_field(data, 'name', ''),
                    eff_ruptures=data['effrup'],
                    tot_ruptures=get_field(data, 'totrup', 0))
                for data in tdata]
            path = tuple(str(decode(rec['path'])).split('_'))
            trts = set(sg.trt for sg in srcgroups)
            sm = logictree.LtSourceModel(
                rec['name'], rec['weight'], path, srcgroups,
                rec['num_rlzs'], sm_id, rec['samples'])
            self.source_models.append(sm)
        self.init()
        try:
            os.remove(tmp)  # gsim_lt file
        except NameError:  # tmp is defined only in the regular case, see above
            pass

    def get_num_rlzs(self, source_model=None):
        """
        :param source_model: a LtSourceModel instance (or None)
        :returns: the number of realizations per source model (or all)
        """
        if source_model is None:
            return sum(self.get_num_rlzs(sm) for sm in self.source_models)
        if self.num_samples:
            return source_model.samples
        trts = set(sg.trt for sg in source_model.src_groups if sg.eff_ruptures)
        if sum(sg.eff_ruptures for sg in source_model.src_groups) == 0:
            return 0
        return self.gsim_lt.reduce(trts).get_num_paths()

    @property
    def rlzs(self):
        """
        :returns: an array of realizations
        """
        realizations = self.get_rlzs_assoc().realizations
        return numpy.array(
            [(r.uid, gsim_names(r), r.weight) for r in realizations], rlz_dt)

    def update_eff_ruptures(self, count_ruptures):
        """
        :param count_ruptures: function or dict src_group_id -> num_ruptures
        """
        for smodel in self.source_models:
            for sg in smodel.src_groups:
                sg.eff_ruptures = (count_ruptures(sg.id)
                                   if callable(count_ruptures)
                                   else count_ruptures.get(sg.id, 0))

    def get_source_model(self, src_group_id):
        """
        Return the source model for the given src_group_id
        """
        for smodel in self.source_models:
            for src_group in smodel.src_groups:
                if src_group.id == src_group_id:
                    return smodel

    def get_grp_ids(self, sm_id):
        """
        :returns: a list of source group IDs for the given source model ID
        """
        return [sg.id for sg in self.source_models[sm_id].src_groups]

    def get_sm_by_grp(self):
        """
        :returns: a dictionary grp_id -> sm_id
        """
        return {grp.id: sm.ordinal for sm in self.source_models
                for grp in sm.src_groups}

    def grp_by(self, name):
        """
        :returns: a dictionary grp_id -> TRT string
        """
        dic = {}
        for smodel in self.source_models:
            for src_group in smodel.src_groups:
                dic[src_group.id] = getattr(src_group, name)
        return dic

    def _get_rlzs(self, smodel, all_rlzs, seed):
        if self.num_samples:
            # NB: the weights are considered when combining the results, not
            # when sampling, therefore there are no weights in the function
            # numpy.random.choice below
            numpy.random.seed(seed)
            idxs = numpy.random.choice(len(all_rlzs), smodel.samples)
            rlzs = [all_rlzs[idx] for idx in idxs]
        else:  # full enumeration
            rlzs = logictree.get_effective_rlzs(all_rlzs)
        return rlzs

    def __repr__(self):
        info_by_model = collections.OrderedDict()
        for sm in self.source_models:
            info_by_model[sm.path] = (
                '_'.join(map(decode, sm.path)),
                decode(sm.names),
                [sg.id for sg in sm.src_groups],
                sm.weight,
                self.get_num_rlzs(sm))
        summary = ['%s, %s, grp=%s, weight=%s: %d realization(s)' % ibm
                   for ibm in info_by_model.values()]
        return '<%s\n%s>' % (
            self.__class__.__name__, '\n'.join(summary))


class CompositeSourceModel(collections.Sequence):
    """
    :param source_model_lt:
        a :class:`openquake.commonlib.logictree.SourceModelLogicTree` instance
    :param source_models:
        a list of :class:`openquake.hazardlib.sourceconverter.SourceModel`
        tuples
    """
    def __init__(self, gsim_lt, source_model_lt, source_models,
                 optimize_same_id):
        self.gsim_lt = gsim_lt
        self.source_model_lt = source_model_lt
        self.source_models = source_models
        self.optimize_same_id = optimize_same_id
        self.source_info = ()
        self.info = CompositionInfo(
            gsim_lt, self.source_model_lt.seed,
            self.source_model_lt.num_samples,
            [sm.get_skeleton() for sm in self.source_models])
        try:
            dupl_sources = self.check_dupl_sources()
        except AssertionError:
            # different sources with the same ID
            self.has_dupl_sources = 0
        else:
            self.has_dupl_sources = len(dupl_sources)

    def grp_by_src(self):
        """
        :returns: a new CompositeSourceModel with one group per source
        """
        smodels = []
        grp_id = 0
        for sm in self.source_models:
            src_groups = []
            smodel = sm.__class__(sm.names, sm.weight, sm.path, src_groups,
                                  sm.num_gsim_paths, sm.ordinal, sm.samples)
            for sg in sm.src_groups:
                for src in sg.sources:
                    src.src_group_id = grp_id
                    src_groups.append(
                        sourceconverter.SourceGroup(
                            sg.trt, [src], name=src.source_id, id=grp_id))
                    grp_id += 1
            smodels.append(smodel)
        return self.__class__(self.gsim_lt, self.source_model_lt, smodels,
                              self.optimize_same_id)

    def get_model(self, sm_id):
        """
        Extract a CompositeSourceModel instance containing the single
        model of index `sm_id`.
        """
        sm = self.source_models[sm_id]
        if self.source_model_lt.num_samples:
            self.source_model_lt.num_samples = sm.samples
        new = self.__class__(self.gsim_lt, self.source_model_lt, [sm],
                             self.optimize_same_id)
        new.sm_id = sm_id
        return new

    def new(self, sources_by_grp):
        """
        Generate a new CompositeSourceModel from the given dictionary.

        :param sources_by_group: a dictionary grp_id -> sources
        :returns: a new CompositeSourceModel instance
        """
        source_models = []
        for sm in self.source_models:
            src_groups = []
            for src_group in sm.src_groups:
                sg = copy.copy(src_group)
                sg.sources = sorted(sources_by_grp.get(sg.id, []),
                                    key=operator.attrgetter('id'))
                src_groups.append(sg)
            newsm = logictree.LtSourceModel(
                sm.names, sm.weight, sm.path, src_groups,
                sm.num_gsim_paths, sm.ordinal, sm.samples)
            source_models.append(newsm)
        new = self.__class__(self.gsim_lt, self.source_model_lt, source_models,
                             self.optimize_same_id)
        new.info.update_eff_ruptures(new.get_num_ruptures())
        new.info.tot_weight = new.get_weight()
        return new

    def get_weight(self, weight=operator.attrgetter('weight')):
        """
        :param weight: source weight function
        :returns: total weight of the source model
        """
        tot_weight = 0
        for srcs in self.sources_by_trt.values():
            tot_weight += sum(map(weight, srcs))
        for grp in self.gen_mutex_groups():
            tot_weight += sum(map(weight, grp))
        self.info.tot_weight = tot_weight
        return tot_weight

    @property
    def src_groups(self):
        """
        Yields the SourceGroups inside each source model.
        """
        for sm in self.source_models:
            for src_group in sm.src_groups:
                yield src_group

    def get_nonparametric_sources(self):
        """
        :returns: list of non parametric sources in the composite source model
        """
        return [src for sm in self.source_models
                for src_group in sm.src_groups
                for src in src_group if hasattr(src, 'data')]

    def check_dupl_sources(self):  # used in print_csm_info
        """
        Extracts duplicated sources, i.e. sources with the same source_id in
        different source groups. Raise an exception if there are sources with
        the same ID which are not duplicated.

        :returns: a list of list of sources, ordered by source_id
        """
        dd = collections.defaultdict(list)
        for src_group in self.src_groups:
            for src in src_group:
                try:
                    srcid = src.source_id
                except AttributeError:  # src is a Node object
                    srcid = src['id']
                dd[srcid].append(src)
        dupl = []
        for srcid, srcs in sorted(dd.items()):
            if len(srcs) > 1:
                _assert_equal_sources(srcs)
                dupl.append(srcs)
        return dupl

    def gen_mutex_groups(self):
        """
        Yield groups of mutually exclusive sources
        """
        for sg in self.src_groups:
            if sg.src_interdep == 'mutex':
                yield sg

    def get_sources(self, kind='all'):
        """
        Extract the sources contained in the source models by optionally
        filtering and splitting them, depending on the passed parameter.
        """
        assert kind in ('all', 'indep', 'mutex'), kind
        sources = []
        for sm in self.source_models:
            for src_group in sm.src_groups:
                if kind in ('all', src_group.src_interdep):
                    for src in src_group:
                        if sm.samples > 1:
                            src.samples = sm.samples
                        sources.append(src)
        return sources

    @cached_property
    def sources_by_trt(self):
        """
        Build a dictionary TRT string -> sources. Sources of kind "mutex"
        (if any) are silently discarded.
        """
        acc = AccumDict(accum=[])
        for sm in self.source_models:
            for grp in sm.src_groups:
                if grp.src_interdep != 'mutex':
                    acc[grp.trt].extend(grp)
        if self.optimize_same_id is False:
            return acc
        # extract a single source from multiple sources with the same ID
        n = 0
        tot = 0
        dic = {}
        for trt in acc:
            dic[trt] = []
            for grp in groupby(acc[trt], lambda x: x.source_id).values():
                src = grp[0]
                n += 1
                tot += len(grp)
                # src.src_group_id can be a list if get_sources_by_trt was
                # called before
                if len(grp) > 1 and not isinstance(src.src_group_id, list):
                    src.src_group_id = [s.src_group_id for s in grp]
                dic[trt].append(src)
        if n < tot:
            logging.info('Reduced %d sources to %d sources with unique IDs',
                         tot, n)
        return dic

    def get_num_ruptures(self):
        """
        :returns: the number of ruptures per source group ID
        """
        return {grp.id: sum(src.num_ruptures for src in grp)
                for grp in self.src_groups}

    def init_serials(self, ses_seed, num_ses):
        """
        Generate unique seeds for each rupture with numpy.arange.
        This should be called only in event based calculators
        """
<<<<<<< HEAD
        serial = 1
        for src in self.getsources():
=======
        sources = self.get_sources()
        serial = ses_seed
        for src in sources:
>>>>>>> 04541e74
            nr = src.num_ruptures
            src.serial = serial
            serial += nr

    def get_maxweight(self, weight, concurrent_tasks, minweight=MINWEIGHT):
        """
        Return an appropriate maxweight for use in the block_splitter
        """
        totweight = self.get_weight(weight)
        ct = concurrent_tasks or 1
        mw = math.ceil(totweight / ct)
        return max(mw, minweight)

    def get_floating_spinning_factors(self):
        """
        :returns: (floating rupture factor, spinning rupture factor)
        """
        data = []
        for src in self.get_sources():
            if hasattr(src, 'hypocenter_distribution'):
                data.append(
                    (len(src.hypocenter_distribution.data),
                     len(src.nodal_plane_distribution.data)))
        if not data:
            return numpy.array([1, 1])
        return numpy.array(data).mean(axis=0)

    def __repr__(self):
        """
        Return a string representation of the composite model
        """
        models = ['%d-%s-%s,w=%s [%d src_group(s)]' % (
            sm.ordinal, sm.name, '_'.join(sm.path), sm.weight,
            len(sm.src_groups)) for sm in self.source_models]
        return '<%s\n%s>' % (self.__class__.__name__, '\n'.join(models))

    def __getitem__(self, i):
        """Return the i-th source model"""
        return self.source_models[i]

    def __iter__(self):
        """Return an iterator over the underlying source models"""
        return iter(self.source_models)

    def __len__(self):
        """Return the number of underlying source models"""
        return len(self.source_models)<|MERGE_RESOLUTION|>--- conflicted
+++ resolved
@@ -567,14 +567,8 @@
         Generate unique seeds for each rupture with numpy.arange.
         This should be called only in event based calculators
         """
-<<<<<<< HEAD
-        serial = 1
+        serial = ses_seed
         for src in self.getsources():
-=======
-        sources = self.get_sources()
-        serial = ses_seed
-        for src in sources:
->>>>>>> 04541e74
             nr = src.num_ruptures
             src.serial = serial
             serial += nr
